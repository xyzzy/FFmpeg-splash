/*
 * LucasArts Smush demuxer
 * Copyright (c) 2006 Cyril Zorin
 *
 * This file is part of FFmpeg.
 *
 * FFmpeg is free software; you can redistribute it and/or
 * modify it under the terms of the GNU Lesser General Public
 * License as published by the Free Software Foundation; either
 * version 2.1 of the License, or (at your option) any later version.
 *
 * FFmpeg is distributed in the hope that it will be useful,
 * but WITHOUT ANY WARRANTY; without even the implied warranty of
 * MERCHANTABILITY or FITNESS FOR A PARTICULAR PURPOSE.  See the GNU
 * Lesser General Public License for more details.
 *
 * You should have received a copy of the GNU Lesser General Public
 * License along with FFmpeg; if not, write to the Free Software
 * Foundation, Inc., 51 Franklin Street, Fifth Floor, Boston, MA 02110-1301 USA
 */

#include "libavutil/intreadwrite.h"

#include "avformat.h"
#include "avio.h"
#include "internal.h"

typedef struct SMUSHContext {
    int version;
    int audio_stream_index;
    int video_stream_index;
} SMUSHContext;

static int smush_read_probe(AVProbeData *p)
{
    if (((AV_RL32(p->buf)     == MKTAG('S', 'A', 'N', 'M') &&
          AV_RL32(p->buf + 8) == MKTAG('S', 'H', 'D', 'R')) ||
         (AV_RL32(p->buf)     == MKTAG('A', 'N', 'I', 'M') &&
          AV_RL32(p->buf + 8) == MKTAG('A', 'H', 'D', 'R')))) {
        return AVPROBE_SCORE_MAX;
    }

    return 0;
}

static int smush_read_header(AVFormatContext *ctx)
{
    SMUSHContext *smush = ctx->priv_data;
    AVIOContext *pb = ctx->pb;
    AVStream *vst, *ast;
    uint32_t magic, nframes, size, subversion, i;
    uint32_t width = 0, height = 0, got_audio = 0, read = 0;
    uint32_t sample_rate, channels, palette[256];

    magic = avio_rb32(pb);
    avio_skip(pb, 4); // skip movie size

    if (magic == MKBETAG('A', 'N', 'I', 'M')) {
        if (avio_rb32(pb) != MKBETAG('A', 'H', 'D', 'R'))
            return AVERROR_INVALIDDATA;

        size = avio_rb32(pb);
        if (size < 3 * 256 + 6)
            return AVERROR_INVALIDDATA;

        smush->version = 0;
        subversion     = avio_rl16(pb);
        nframes        = avio_rl16(pb);
        if (!nframes)
            return AVERROR_INVALIDDATA;

        avio_skip(pb, 2); // skip pad

        for (i = 0; i < 256; i++)
            palette[i] = avio_rb24(pb);

        avio_skip(pb, size - (3 * 256 + 6));
    } else if (magic == MKBETAG('S', 'A', 'N', 'M')) {
        if (avio_rb32(pb) != MKBETAG('S', 'H', 'D', 'R'))
            return AVERROR_INVALIDDATA;

        size = avio_rb32(pb);
        if (size < 14)
            return AVERROR_INVALIDDATA;

        smush->version = 1;
        subversion = avio_rl16(pb);
        nframes = avio_rl32(pb);
        if (!nframes)
            return AVERROR_INVALIDDATA;

        avio_skip(pb, 2); // skip pad
        width  = avio_rl16(pb);
        height = avio_rl16(pb);
        avio_skip(pb, 2); // skip pad
        avio_skip(pb, size - 14);

        if (avio_rb32(pb) != MKBETAG('F', 'L', 'H', 'D'))
            return AVERROR_INVALIDDATA;

        size = avio_rb32(pb);
        while (!got_audio && ((read + 8) < size)) {
            uint32_t sig, chunk_size;

            if (avio_feof(pb))
                return AVERROR_EOF;

            sig        = avio_rb32(pb);
            chunk_size = avio_rb32(pb);
            read      += 8;
            switch (sig) {
            case MKBETAG('W', 'a', 'v', 'e'):
                got_audio = 1;
                sample_rate = avio_rl32(pb);
                if (!sample_rate)
                    return AVERROR_INVALIDDATA;

                channels = avio_rl32(pb);
                if (!channels)
                    return AVERROR_INVALIDDATA;

                avio_skip(pb, chunk_size - 8);
                read += chunk_size;
                break;
            case MKBETAG('B', 'l', '1', '6'):
            case MKBETAG('A', 'N', 'N', 'O'):
                avio_skip(pb, chunk_size);
                read += chunk_size;
                break;
            default:
                return AVERROR_INVALIDDATA;
                break;
            }
        }

        avio_skip(pb, size - read);
    } else {
        av_log(ctx, AV_LOG_ERROR, "Wrong magic\n");
        return AVERROR_INVALIDDATA;
    }

    vst = avformat_new_stream(ctx, 0);
    if (!vst)
        return AVERROR(ENOMEM);

    smush->video_stream_index = vst->index;

    avpriv_set_pts_info(vst, 64, 1, 15);

    vst->start_time        = 0;
    vst->duration          =
    vst->nb_frames         = nframes;
    vst->avg_frame_rate    = av_inv_q(vst->time_base);
    vst->codecpar->codec_type = AVMEDIA_TYPE_VIDEO;
    vst->codecpar->codec_id   = AV_CODEC_ID_SANM;
    vst->codecpar->codec_tag  = 0;
    vst->codecpar->width      = width;
    vst->codecpar->height     = height;

    if (!smush->version) {
<<<<<<< HEAD
        if (ff_alloc_extradata(vst->codec, 1024 + 2))
=======
        av_free(vst->codecpar->extradata);
        vst->codecpar->extradata_size = 1024 + 2;
        vst->codecpar->extradata = av_malloc(vst->codecpar->extradata_size +
                                             AV_INPUT_BUFFER_PADDING_SIZE);
        if (!vst->codecpar->extradata)
>>>>>>> 9200514a
            return AVERROR(ENOMEM);

        AV_WL16(vst->codecpar->extradata, subversion);
        for (i = 0; i < 256; i++)
            AV_WL32(vst->codecpar->extradata + 2 + i * 4, palette[i]);
    }

    if (got_audio) {
        ast = avformat_new_stream(ctx, 0);
        if (!ast)
            return AVERROR(ENOMEM);

        smush->audio_stream_index = ast->index;

        ast->start_time         = 0;
        ast->codecpar->codec_type  = AVMEDIA_TYPE_AUDIO;
        ast->codecpar->codec_id    = AV_CODEC_ID_ADPCM_VIMA;
        ast->codecpar->codec_tag   = 0;
        ast->codecpar->sample_rate = sample_rate;
        ast->codecpar->channels    = channels;

        avpriv_set_pts_info(ast, 64, 1, ast->codecpar->sample_rate);
    }

    return 0;
}

static int smush_read_packet(AVFormatContext *ctx, AVPacket *pkt)
{
    SMUSHContext *smush = ctx->priv_data;
    AVIOContext *pb = ctx->pb;
    int done = 0;
    int ret;

    while (!done) {
        uint32_t sig, size;

        if (avio_feof(pb))
            return AVERROR_EOF;

        sig  = avio_rb32(pb);
        size = avio_rb32(pb);

        switch (sig) {
        case MKBETAG('F', 'R', 'M', 'E'):
            if (smush->version)
                break;
            if ((ret = av_get_packet(pb, pkt, size)) < 0)
                return ret;

            pkt->stream_index = smush->video_stream_index;
            done = 1;
            break;
        case MKBETAG('B', 'l', '1', '6'):
            if ((ret = av_get_packet(pb, pkt, size)) < 0)
                return ret;

            pkt->stream_index = smush->video_stream_index;
            pkt->duration = 1;
            done = 1;
            break;
        case MKBETAG('W', 'a', 'v', 'e'):
            if (size < 13)
                return AVERROR_INVALIDDATA;
            if (av_get_packet(pb, pkt, size) < 13)
                return AVERROR(EIO);

            pkt->stream_index = smush->audio_stream_index;
            pkt->flags       |= AV_PKT_FLAG_KEY;
            pkt->duration     = AV_RB32(pkt->data);
            if (pkt->duration == 0xFFFFFFFFu)
                pkt->duration = AV_RB32(pkt->data + 8);
            done = 1;
            break;
        default:
            avio_skip(pb, size);
            break;
        }
    }

    return 0;
}

AVInputFormat ff_smush_demuxer = {
    .name           = "smush",
    .long_name      = NULL_IF_CONFIG_SMALL("LucasArts Smush"),
    .priv_data_size = sizeof(SMUSHContext),
    .read_probe     = smush_read_probe,
    .read_header    = smush_read_header,
    .read_packet    = smush_read_packet,
};<|MERGE_RESOLUTION|>--- conflicted
+++ resolved
@@ -158,15 +158,7 @@
     vst->codecpar->height     = height;
 
     if (!smush->version) {
-<<<<<<< HEAD
-        if (ff_alloc_extradata(vst->codec, 1024 + 2))
-=======
-        av_free(vst->codecpar->extradata);
-        vst->codecpar->extradata_size = 1024 + 2;
-        vst->codecpar->extradata = av_malloc(vst->codecpar->extradata_size +
-                                             AV_INPUT_BUFFER_PADDING_SIZE);
-        if (!vst->codecpar->extradata)
->>>>>>> 9200514a
+        if (ff_alloc_extradata(vst->codecpar, 1024 + 2))
             return AVERROR(ENOMEM);
 
         AV_WL16(vst->codecpar->extradata, subversion);
