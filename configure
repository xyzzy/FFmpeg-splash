--- conflicted
+++ resolved
@@ -1414,20 +1414,19 @@
     check_lib $name "$@" || die "ERROR: $name_version not found"
 }
 
-<<<<<<< HEAD
+require_cc(){
+    log require_cc "$@"
+    name="$1"
+    shift
+    test_code cc "$@" || die "ERROR: $name failed"
+}
+
 require_cpp(){
     name="$1"
     headers="$2"
     classes="$3"
     shift 3
     check_lib_cpp "$headers" "$classes" "$@" || die "ERROR: $name not found"
-=======
-require_cc(){
-    log require_cc "$@"
-    name="$1"
-    shift
-    test_code cc "$@" || die "ERROR: $name failed"
->>>>>>> 9c37d765
 }
 
 require_header(){
@@ -5381,13 +5380,12 @@
 
 check_cc pragma_deprecated "" '_Pragma("GCC diagnostic ignored \"-Wdeprecated-declarations\"")'
 
-require_cc "endian test" "" "unsigned int endian = 'B' << 24 | 'I' << 16 | 'G' << 8 | 'E'"
+test_cc <<EOF || die "endian test failed"
+unsigned int endian = 'B' << 24 | 'I' << 16 | 'G' << 8 | 'E';
+EOF
 od -t x1 $TMPO | grep -q '42 *49 *47 *45' && enable bigendian
 
-test_cc <<EOF && enable const_nan
-#include <math.h>
-void foo(void) { struct { double d; } static const bar[] = { { NAN } }; }
-EOF
+check_cc const_nan math.h "struct { double d; } static const bar[] = { { NAN } }"
 
 if ! enabled ppc64 || enabled bigendian; then
     disable vsx
@@ -5558,30 +5556,17 @@
         check_cflags -maltivec -mabi=altivec
 
         # check if our compiler supports Motorola AltiVec C API
-<<<<<<< HEAD
-        test_code cc altivec.h "vector signed int v1 = (vector signed int) { 0 };
-                                 vector signed int v2 = (vector signed int) { 1 };
-                                 v1 = vec_add(v1, v2);" ||
-            disable altivec
-=======
         check_cc altivec altivec.h "vector signed int v1 = (vector signed int) { 0 };
                                     vector signed int v2 = (vector signed int) { 1 };
                                     v1 = vec_add(v1, v2);"
->>>>>>> 9c37d765
 
         enabled altivec || warn "Altivec disabled, possibly missing --cpu flag"
     fi
 
     if enabled vsx; then
         check_cflags -mvsx &&
-<<<<<<< HEAD
-        test_code cc altivec.h "int v[4] = { 0 };
-                                 vector signed int v1 = vec_vsx_ld(0, v);" ||
-            disable vsx
-=======
         check_cc vsx altivec.h "int v[4] = { 0 };
                                 vector signed int v1 = vec_vsx_ld(0, v);"
->>>>>>> 9c37d765
     fi
 
     if enabled power8; then
@@ -5894,7 +5879,7 @@
     elif check_func pthread_join && check_func pthread_create; then
         enable pthreads
     fi
-    test_code cc "pthread.h" "static pthread_mutex_t atomic_lock = PTHREAD_MUTEX_INITIALIZER" || disable pthreads
+    check_cc pthreads "pthread.h" "static pthread_mutex_t atomic_lock = PTHREAD_MUTEX_INITIALIZER"
 
     if enabled pthreads; then
         check_builtin sem_timedwait semaphore.h "sem_t *s; sem_init(s,0,0); sem_timedwait(s,0); sem_destroy(s)" $pthreads_extralibs
@@ -6169,16 +6154,16 @@
 check_header linux/fb.h
 check_header linux/videodev2.h
 test_code cc linux/videodev2.h "struct v4l2_frmsizeenum vfse; vfse.discrete.width = 0;" && enable_sanitized struct_v4l2_frmivalenum_discrete
-test_code cc linux/videodev2.h "int i = V4L2_CAP_VIDEO_M2M_MPLANE | V4L2_CAP_VIDEO_M2M | V4L2_BUF_FLAG_LAST;" || disable v4l2_m2m
-test_code cc linux/videodev2.h "int i = V4L2_PIX_FMT_VC1_ANNEX_G;" && enable vc1_v4l2_m2m
-test_code cc linux/videodev2.h "int i = V4L2_PIX_FMT_MPEG1;" && enable mpeg1_v4l2_m2m
-test_code cc linux/videodev2.h "int i = V4L2_PIX_FMT_MPEG2;" && enable mpeg2_v4l2_m2m
-test_code cc linux/videodev2.h "int i = V4L2_PIX_FMT_MPEG4;" && enable mpeg4_v4l2_m2m
-test_code cc linux/videodev2.h "int i = V4L2_PIX_FMT_HEVC;" && enable hevc_v4l2_m2m
-test_code cc linux/videodev2.h "int i = V4L2_PIX_FMT_H263;" && enable h263_v4l2_m2m
-test_code cc linux/videodev2.h "int i = V4L2_PIX_FMT_H264;" && enable h264_v4l2_m2m
-test_code cc linux/videodev2.h "int i = V4L2_PIX_FMT_VP8;" && enable vp8_v4l2_m2m
-test_code cc linux/videodev2.h "int i = V4L2_PIX_FMT_VP9;" && enable vp9_v4l2_m2m
+check_cc v4l2_m2m linux/videodev2.h "int i = V4L2_CAP_VIDEO_M2M_MPLANE | V4L2_CAP_VIDEO_M2M | V4L2_BUF_FLAG_LAST;"
+check_cc vc1_v4l2_m2m linux/videodev2.h "int i = V4L2_PIX_FMT_VC1_ANNEX_G;"
+check_cc mpeg1_v4l2_m2m linux/videodev2.h "int i = V4L2_PIX_FMT_MPEG1;"
+check_cc mpeg2_v4l2_m2m linux/videodev2.h "int i = V4L2_PIX_FMT_MPEG2;"
+check_cc mpeg4_v4l2_m2m linux/videodev2.h "int i = V4L2_PIX_FMT_MPEG4;"
+check_cc hevc_v4l2_m2m linux/videodev2.h "int i = V4L2_PIX_FMT_HEVC;"
+check_cc h263_v4l2_m2m linux/videodev2.h "int i = V4L2_PIX_FMT_H263;"
+check_cc h264_v4l2_m2m linux/videodev2.h "int i = V4L2_PIX_FMT_H264;"
+check_cc vp8_v4l2_m2m linux/videodev2.h "int i = V4L2_PIX_FMT_VP8;"
+check_cc vp9_v4l2_m2m linux/videodev2.h "int i = V4L2_PIX_FMT_VP9;"
 
 check_header sys/videoio.h
 test_code cc sys/videoio.h "struct v4l2_frmsizeenum vfse; vfse.discrete.width = 0;" && enable_sanitized struct_v4l2_frmivalenum_discrete
@@ -6251,10 +6236,12 @@
 enabled vaapi &&
     check_lib vaapi va/va.h vaInitialize -lva
 
+enabled vaapi &&
+    check_cc vaapi "va/va.h" "vaCreateSurfaces(0, 0, 0, 0, 0, 0, 0, 0)"
+
 if enabled vaapi; then
-     require_cc vaapi "va/va.h" "vaCreateSurfaces(0, 0, 0, 0, 0, 0, 0, 0)"
-     check_lib vaapi_drm "va/va.h va/va_drm.h" vaGetDisplayDRM -lva -lva-drm
-     check_lib vaapi_x11 "va/va.h va/va_x11.h" vaGetDisplay -lva -lva-x11 -lX11
+    check_lib vaapi_drm "va/va.h va/va_drm.h" vaGetDisplayDRM -lva -lva-drm
+    check_lib vaapi_x11 "va/va.h va/va_x11.h" vaGetDisplay -lva -lva-x11 -lX11
 fi
 
 enabled vaapi &&
@@ -6373,15 +6360,9 @@
 check_disable_warning_headers -Wno-deprecated-declarations
 check_disable_warning_headers -Wno-unused-variable
 
-<<<<<<< HEAD
 test_cc <<EOF && enable blocks_extension
 void (^block)(void);
 EOF
-=======
-check_objcflags -fobjc-arc && enable objc_arc
-
-check_cc blocks_extension "" "void (^block)(void)"
->>>>>>> 9c37d765
 
 # add some linker flags
 check_ldflags -Wl,--warn-common
@@ -6436,10 +6417,14 @@
     if test_ldflags -Wl,${version_script},$TMPV; then
         append SHFLAGS '-Wl,${version_script},\$(SUBDIR)lib\$(NAME).ver'
         quotes='""'
-        check_cc symver_asm_label "" "void ff_foo(void) __asm__ ("av_foo@VERSION");
-                                      void ff_foo(void) { ${inline_asm+__asm__($quotes);} }"
-        check_cc symver_gnu_asm   "" "__asm__(".symver ff_foo,av_foo@VERSION");
-                                      void ff_foo(void) {}"
+        test_cc <<EOF && enable symver_asm_label
+void ff_foo(void) __asm__ ("av_foo@VERSION");
+void ff_foo(void) { ${inline_asm+__asm__($quotes);} }
+EOF
+        test_cc <<EOF && enable symver_gnu_asm
+__asm__(".symver ff_foo,av_foo@VERSION");
+void ff_foo(void) {}
+EOF
     fi
 fi
 
