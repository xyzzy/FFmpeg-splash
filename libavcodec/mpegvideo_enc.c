--- conflicted
+++ resolved
@@ -1889,23 +1889,13 @@
         s->vdsp.emulated_edge_mc(ebuf, ptr_y, wrap_y, 16, 16, mb_x * 16,
                                  mb_y * 16, s->width, s->height);
         ptr_y = ebuf;
-<<<<<<< HEAD
-        s->dsp.emulated_edge_mc(ebuf + 18 * wrap_y, ptr_cb, wrap_c, mb_block_width,
-                                mb_block_height, mb_x * 8, mb_y * 8,
-                                (s->width+1) >> 1, (s->height+1) >> 1);
+        s->vdsp.emulated_edge_mc(ebuf + 18 * wrap_y, ptr_cb, wrap_c, mb_block_width,
+                                 mb_block_height, mb_x * 8, mb_y * 8,
+                                 (s->width+1) >> 1, (s->height+1) >> 1);
         ptr_cb = ebuf + 18 * wrap_y;
-        s->dsp.emulated_edge_mc(ebuf + 18 * wrap_y + 8, ptr_cr, wrap_c, mb_block_width,
-                                mb_block_height, mb_x * 8, mb_y * 8,
-                                (s->width+1) >> 1, (s->height+1) >> 1);
-=======
-        s->vdsp.emulated_edge_mc(ebuf + 18 * wrap_y, ptr_cb, wrap_c, 8,
+        s->vdsp.emulated_edge_mc(ebuf + 18 * wrap_y + 8, ptr_cr, wrap_c, mb_block_width,
                                  mb_block_height, mb_x * 8, mb_y * 8,
-                                 s->width >> 1, s->height >> 1);
-        ptr_cb = ebuf + 18 * wrap_y;
-        s->vdsp.emulated_edge_mc(ebuf + 18 * wrap_y + 8, ptr_cr, wrap_c, 8,
-                                 mb_block_height, mb_x * 8, mb_y * 8,
-                                 s->width >> 1, s->height >> 1);
->>>>>>> 6906b193
+                                 (s->width+1) >> 1, (s->height+1) >> 1);
         ptr_cr = ebuf + 18 * wrap_y + 8;
     }
 
