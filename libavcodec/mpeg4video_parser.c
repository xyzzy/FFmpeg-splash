/*
 * MPEG4 Video frame extraction
 * Copyright (c) 2003 Fabrice Bellard
 * Copyright (c) 2003 Michael Niedermayer
 *
 * This file is part of FFmpeg.
 *
 * FFmpeg is free software; you can redistribute it and/or
 * modify it under the terms of the GNU Lesser General Public
 * License as published by the Free Software Foundation; either
 * version 2.1 of the License, or (at your option) any later version.
 *
 * FFmpeg is distributed in the hope that it will be useful,
 * but WITHOUT ANY WARRANTY; without even the implied warranty of
 * MERCHANTABILITY or FITNESS FOR A PARTICULAR PURPOSE.  See the GNU
 * Lesser General Public License for more details.
 *
 * You should have received a copy of the GNU Lesser General Public
 * License along with FFmpeg; if not, write to the Free Software
 * Foundation, Inc., 51 Franklin Street, Fifth Floor, Boston, MA 02110-1301 USA
 */

#define UNCHECKED_BITSTREAM_READER 1

#include "internal.h"
#include "parser.h"
#include "mpegvideo.h"
#include "mpeg4video.h"
#include "mpeg4video_parser.h"

struct Mp4vParseContext {
    ParseContext pc;
    Mpeg4DecContext dec_ctx;
    int first_picture;
};

int ff_mpeg4_find_frame_end(ParseContext *pc, const uint8_t *buf, int buf_size)
{
    int vop_found, i;
    uint32_t state;

    vop_found = pc->frame_start_found;
    state     = pc->state;

    i = 0;
    if (!vop_found) {
        for (i = 0; i < buf_size; i++) {
            state = (state << 8) | buf[i];
            if (state == 0x1B6) {
                i++;
                vop_found = 1;
                break;
            }
        }
    }

    if (vop_found) {
        /* EOF considered as end of frame */
        if (buf_size == 0)
            return 0;
        for (; i < buf_size; i++) {
            state = (state << 8) | buf[i];
            if ((state & 0xFFFFFF00) == 0x100) {
                pc->frame_start_found = 0;
                pc->state             = -1;
                return i - 3;
            }
        }
    }
    pc->frame_start_found = vop_found;
    pc->state             = state;
    return END_NOT_FOUND;
}

/* XXX: make it use less memory */
static int av_mpeg4_decode_header(AVCodecParserContext *s1,
                                  AVCodecContext *avctx,
                                  const uint8_t *buf, int buf_size)
{
    struct Mp4vParseContext *pc = s1->priv_data;
    Mpeg4DecContext *dec_ctx = &pc->dec_ctx;
    MpegEncContext *s = &dec_ctx->m;
    GetBitContext gb1, *gb = &gb1;
    int ret;

    s->avctx               = avctx;
    s->current_picture_ptr = &s->current_picture;

    if (avctx->extradata_size && pc->first_picture) {
        init_get_bits(gb, avctx->extradata, avctx->extradata_size * 8);
        ret = ff_mpeg4_decode_picture_header(s, gb);
    }

    init_get_bits(gb, buf, 8 * buf_size);
    ret = ff_mpeg4_decode_picture_header(s, gb);
    if (s->width && (!avctx->width || !avctx->height ||
                     !avctx->coded_width || !avctx->coded_height)) {
        ret = ff_set_dimensions(avctx, s->width, s->height);
        if (ret < 0)
            return ret;
    }
    if((s1->flags & PARSER_FLAG_USE_CODEC_TS) && s->avctx->time_base.den>0 && ret>=0){
        av_assert1(s1->pts == AV_NOPTS_VALUE);
        av_assert1(s1->dts == AV_NOPTS_VALUE);

        s1->pts = av_rescale_q(s->time, (AVRational){1, s->avctx->time_base.den}, (AVRational){1, 1200000});
    }

    s1->pict_type     = s->pict_type;
    pc->first_picture = 0;
    return ret;
}

static av_cold int mpeg4video_parse_init(AVCodecParserContext *s)
{
    struct Mp4vParseContext *pc = s->priv_data;

    ff_mpeg4videodec_static_init();

    pc->first_picture           = 1;
<<<<<<< HEAD
    pc->enc.quant_precision     = 5;
    pc->enc.slice_context_count = 1;
    pc->enc.showed_packed_warning = 1;
=======
    pc->dec_ctx.m.slice_context_count = 1;
>>>>>>> 35e0833d
    return 0;
}

static int mpeg4video_parse(AVCodecParserContext *s,
                            AVCodecContext *avctx,
                            const uint8_t **poutbuf, int *poutbuf_size,
                            const uint8_t *buf, int buf_size)
{
    ParseContext *pc = s->priv_data;
    int next;

    if (s->flags & PARSER_FLAG_COMPLETE_FRAMES) {
        next = buf_size;
    } else {
        next = ff_mpeg4_find_frame_end(pc, buf, buf_size);

        if (ff_combine_frame(pc, next, &buf, &buf_size) < 0) {
            *poutbuf      = NULL;
            *poutbuf_size = 0;
            return buf_size;
        }
    }
    av_mpeg4_decode_header(s, avctx, buf, buf_size);

    *poutbuf      = buf;
    *poutbuf_size = buf_size;
    return next;
}

AVCodecParser ff_mpeg4video_parser = {
    .codec_ids      = { AV_CODEC_ID_MPEG4 },
    .priv_data_size = sizeof(struct Mp4vParseContext),
    .parser_init    = mpeg4video_parse_init,
    .parser_parse   = mpeg4video_parse,
    .parser_close   = ff_parse_close,
    .split          = ff_mpeg4video_split,
};<|MERGE_RESOLUTION|>--- conflicted
+++ resolved
@@ -118,13 +118,9 @@
     ff_mpeg4videodec_static_init();
 
     pc->first_picture           = 1;
-<<<<<<< HEAD
-    pc->enc.quant_precision     = 5;
-    pc->enc.slice_context_count = 1;
-    pc->enc.showed_packed_warning = 1;
-=======
+    pc->dec_ctx.m.quant_precision     = 5;
     pc->dec_ctx.m.slice_context_count = 1;
->>>>>>> 35e0833d
+    pc->dec_ctx.m.showed_packed_warning = 1;
     return 0;
 }
 
