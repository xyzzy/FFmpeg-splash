--- conflicted
+++ resolved
@@ -1029,8 +1029,9 @@
     s->flags2 = s->avctx->flags2;
 
     /* set chroma shifts */
-<<<<<<< HEAD
-    avcodec_get_chroma_sub_sample(s->avctx->pix_fmt, &s->chroma_x_shift, &s->chroma_y_shift);
+    avcodec_get_chroma_sub_sample(s->avctx->pix_fmt,
+                                  &s->chroma_x_shift,
+                                  &s->chroma_y_shift);
 
     /* convert fourcc to upper case */
     s->codec_tag        = avpriv_toupper4(s->avctx->codec_tag);
@@ -1054,19 +1055,6 @@
         FF_ALLOCZ_OR_GOTO(s->avctx, s->q_inter_matrix16,        64 * 32 * 2 * sizeof(uint16_t), fail)
         FF_ALLOCZ_OR_GOTO(s->avctx, s->input_picture,           MAX_PICTURE_COUNT * sizeof(Picture *), fail)
         FF_ALLOCZ_OR_GOTO(s->avctx, s->reordered_input_picture, MAX_PICTURE_COUNT * sizeof(Picture *), fail)
-=======
-    av_pix_fmt_get_chroma_sub_sample(s->avctx->pix_fmt,
-                                     &s->chroma_x_shift,
-                                     &s->chroma_y_shift);
-
-    /* convert fourcc to upper case */
-    s->codec_tag          = avpriv_toupper4(s->avctx->codec_tag);
-
-    s->stream_codec_tag   = avpriv_toupper4(s->avctx->stream_codec_tag);
-
-    if (s->width && s->height) {
-        s->avctx->coded_frame = &s->current_picture.f;
->>>>>>> 5f24fe82
 
         if (s->avctx->noise_reduction) {
             FF_ALLOCZ_OR_GOTO(s->avctx, s->dct_offset, 2 * 64 * sizeof(uint16_t), fail);
