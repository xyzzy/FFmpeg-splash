--- conflicted
+++ resolved
@@ -149,7 +149,7 @@
             ff_aac_sbr_ctx_init(ac, &ac->che[type][id]->sbr);
         }
         if (type != TYPE_CCE) {
-            if (*channels >= MAX_CHANNELS - (type == TYPE_CPE || (type == TYPE_SCE && ac->m4ac.ps == 1))) {
+            if (*channels >= MAX_CHANNELS - (type == TYPE_CPE || (type == TYPE_SCE && ac->oc[1].m4ac.ps == 1))) {
                 av_log(ac->avctx, AV_LOG_ERROR, "Too many channels\n");
                 return AVERROR_INVALIDDATA;
             }
@@ -370,9 +370,14 @@
  */
 static void pop_output_configuration(AACContext *ac) {
     if (ac->oc[1].status != OC_LOCKED) {
-        ac->oc[1] = ac->oc[0];
-        ac->avctx->channels = ac->oc[1].channels;
-        ac->avctx->channel_layout = ac->oc[1].channels;
+        if (ac->oc[0].status == OC_LOCKED) {
+            ac->oc[1] = ac->oc[0];
+            ac->avctx->channels = ac->oc[1].channels;
+            ac->avctx->channel_layout = ac->oc[1].channel_layout;
+        }else{
+            ac->avctx->channels = 0;
+            ac->avctx->channel_layout = 0;
+        }
     }
 }
 
@@ -410,15 +415,10 @@
     }
 
     memcpy(ac->tag_che_map, ac->che, 4 * MAX_ELEM_ID * sizeof(ac->che[0][0]));
-<<<<<<< HEAD
     if (layout) avctx->channel_layout = layout;
-    avctx->channels = channels;
-    ac->output_configured = oc_type;
-=======
-    avctx->channel_layout = ac->oc[1].channel_layout = layout;
+    ac->oc[1].channel_layout = layout;
     avctx->channels = ac->oc[1].channels = channels;
     ac->oc[1].status = oc_type;
->>>>>>> 0f96f0d9
 
     return 0;
 }
@@ -2345,9 +2345,11 @@
 
     size = avpriv_aac_parse_header(gb, &hdr_info);
     if (size > 0) {
-        if (hdr_info.num_aac_frames != 1) {
+        if (!ac->warned_num_aac_frames && hdr_info.num_aac_frames != 1) {
+            // This is 2 for "VLB " audio in NSV files.
+            // See samples/nsv/vlb_audio.
             av_log_missing_feature(ac->avctx, "More than one AAC RDB per ADTS frame is", 0);
-            return -1;
+            ac->warned_num_aac_frames = 1;
         }
         push_output_configuration(ac);
         if (hdr_info.chan_config) {
@@ -2359,26 +2361,6 @@
                                  hdr_info.chan_config,
                                  FFMAX(ac->oc[1].status, OC_TRIAL_FRAME)))
                 return -7;
-<<<<<<< HEAD
-        } else if (ac->output_configured != OC_LOCKED) {
-            ac->m4ac.chan_config = 0;
-            ac->output_configured = OC_NONE;
-        }
-        if (ac->output_configured != OC_LOCKED) {
-            ac->m4ac.sbr = -1;
-            ac->m4ac.ps  = -1;
-            ac->m4ac.sample_rate     = hdr_info.sample_rate;
-            ac->m4ac.sampling_index  = hdr_info.sampling_index;
-            ac->m4ac.object_type     = hdr_info.object_type;
-        }
-        if (!ac->avctx->sample_rate)
-            ac->avctx->sample_rate = hdr_info.sample_rate;
-        if (!ac->warned_num_aac_frames && hdr_info.num_aac_frames != 1) {
-            // This is 2 for "VLB " audio in NSV files.
-            // See samples/nsv/vlb_audio.
-            av_log_missing_feature(ac->avctx, "More than one AAC RDB per ADTS frame is", 0);
-            ac->warned_num_aac_frames = 1;
-=======
         } else {
             ac->oc[1].m4ac.chan_config = 0;
         }
@@ -2390,7 +2372,6 @@
             ac->oc[0].m4ac.sample_rate != hdr_info.sample_rate) {
             ac->oc[1].m4ac.sbr = -1;
             ac->oc[1].m4ac.ps  = -1;
->>>>>>> 0f96f0d9
         }
         if (!hdr_info.crc_absent)
             skip_bits(gb, 16);
@@ -2469,23 +2450,14 @@
                 err = tags;
                 break;
             }
-<<<<<<< HEAD
-            if (ac->output_configured > OC_TRIAL_PCE)
+            if (pce_found) {
                 av_log(avctx, AV_LOG_INFO,
                        "Evaluating a further program_config_element.\n");
+            }
             err = output_configure(ac, layout_map, tags, 0, OC_TRIAL_PCE);
             if (!err)
-                ac->m4ac.chan_config = 0;
-=======
-            if (pce_found) {
-                av_log(avctx, AV_LOG_ERROR,
-                       "Not evaluating a further program_config_element as this construct is dubious at best.\n");
-                pop_output_configuration(ac);
-            } else {
-                err = output_configure(ac, layout_map, tags, 0, OC_TRIAL_PCE);
-                pce_found = 1;
-            }
->>>>>>> 0f96f0d9
+                ac->oc[1].m4ac.chan_config = 0;
+            pce_found = 1;
             break;
         }
 
