;******************************************************************************
;* SSE-optimized functions for the DCA decoder
;* Copyright (C) 2012-2014 Christophe Gisquet <christophe.gisquet@gmail.com>
;*
;* This file is part of FFmpeg.
;*
;* FFmpeg is free software; you can redistribute it and/or
;* modify it under the terms of the GNU Lesser General Public
;* License as published by the Free Software Foundation; either
;* version 2.1 of the License, or (at your option) any later version.
;*
;* FFmpeg is distributed in the hope that it will be useful,
;* but WITHOUT ANY WARRANTY; without even the implied warranty of
;* MERCHANTABILITY or FITNESS FOR A PARTICULAR PURPOSE.  See the GNU
;* Lesser General Public License for more details.
;*
;* You should have received a copy of the GNU Lesser General Public
;* License along with FFmpeg; if not, write to the Free Software
;* Foundation, Inc., 51 Franklin Street, Fifth Floor, Boston, MA 02110-1301 USA
;******************************************************************************

%include "libavutil/x86/x86util.asm"

SECTION_RODATA
pf_inv16:  times 4 dd 0x3D800000 ; 1/16

SECTION_TEXT

; void decode_hf(float dst[DCA_SUBBANDS][8], const int32_t vq_num[DCA_SUBBANDS],
;                const int8_t hf_vq[1024][32], intptr_t vq_offset,
;                int32_t scale[DCA_SUBBANDS][2], intptr_t start, intptr_t end)

%macro DECODE_HF 0
cglobal decode_hf, 6,6,5, dst, num, src, offset, scale, start, end
    lea       srcq, [srcq + offsetq]
    shl     startq, 2
    mov    offsetd, endm
%define DICT offsetq
    shl    offsetq, 2
    mov       endm, offsetq
.loop:
%if ARCH_X86_64
    mov    offsetd, [scaleq + 2 * startq]
    cvtsi2ss    m0, offsetd
%else
    cvtsi2ss    m0, [scaleq + 2 * startq]
%endif
    mov    offsetd, [numq + startq]
    mulss       m0, [pf_inv16]
    shl       DICT, 5
    shufps      m0, m0, 0
%if cpuflag(sse2)
%if cpuflag(sse4)
    pmovsxbd    m1, [srcq + DICT + 0]
    pmovsxbd    m2, [srcq + DICT + 4]
%else
    movq        m1, [srcq + DICT]
    punpcklbw   m1, m1
    mova        m2, m1
    punpcklwd   m1, m1
    punpckhwd   m2, m2
    psrad       m1, 24
    psrad       m2, 24
%endif
    cvtdq2ps    m1, m1
    cvtdq2ps    m2, m2
%else
    movd       mm0, [srcq + DICT + 0]
    movd       mm1, [srcq + DICT + 4]
    punpcklbw  mm0, mm0
    punpcklbw  mm1, mm1
    movq       mm2, mm0
    movq       mm3, mm1
    punpcklwd  mm0, mm0
    punpcklwd  mm1, mm1
    punpckhwd  mm2, mm2
    punpckhwd  mm3, mm3
    psrad      mm0, 24
    psrad      mm1, 24
    psrad      mm2, 24
    psrad      mm3, 24
    cvtpi2ps    m1, mm0
    cvtpi2ps    m2, mm1
    cvtpi2ps    m3, mm2
    cvtpi2ps    m4, mm3
    shufps      m0, m0, 0
    shufps      m1, m3, q1010
    shufps      m2, m4, q1010
%endif
    mulps       m1, m0
    mulps       m2, m0
    mova [dstq + 8 * startq +  0], m1
    mova [dstq + 8 * startq + 16], m2
    add     startq, 4
    cmp     startq, endm
    jl       .loop
.end:
%if notcpuflag(sse2)
    emms
%endif
    REP_RET
%endmacro

%if ARCH_X86_32
INIT_XMM sse
DECODE_HF
%endif

INIT_XMM sse2
DECODE_HF

INIT_XMM sse4
DECODE_HF

; %1=v0/v1  %2=in1  %3=in2
%macro FIR_LOOP 2-3
.loop%1:
%define va          m1
%define vb          m2
%if %1
%define OFFSET      0
%else
%define OFFSET      NUM_COEF*count
%endif
; for v0, incrementing and for v1, decrementing
    mova        va, [cf0q + OFFSET]
    mova        vb, [cf0q + OFFSET + 4*NUM_COEF]
%if %0 == 3
    mova        m4, [cf0q + OFFSET + mmsize]
    mova        m0, [cf0q + OFFSET + 4*NUM_COEF + mmsize]
%endif
    mulps       va, %2
    mulps       vb, %2
%if %0 == 3
    mulps       m4, %3
    mulps       m0, %3
    addps       va, m4
    addps       vb, m0
%endif
    ; va = va1 va2 va3 va4
    ; vb = vb1 vb2 vb3 vb4
%if %1
    SWAP        va, vb
%endif
    mova        m4, va
    unpcklps    va, vb ; va3 vb3 va4 vb4
    unpckhps    m4, vb ; va1 vb1 va2 vb2
    addps       m4, va ; va1+3 vb1+3 va2+4 vb2+4
    movhlps     vb, m4 ; va1+3  vb1+3
    addps       vb, m4 ; va0..4 vb0..4
    movh    [outq + count], vb
%if %1
    sub       cf0q, 8*NUM_COEF
%endif
    add      count, 8
    jl   .loop%1
%endmacro

; void dca_lfe_fir(float *out, float *in, float *coefs)
%macro DCA_LFE_FIR 1
cglobal dca_lfe_fir%1, 3,3,6-%1, out, in, cf0
%define IN1       m3
%define IN2       m5
%define count     inq
%define NUM_COEF  4*(2-%1)
%define NUM_OUT   32*(%1+1)

    movu     IN1, [inq + 4 - 1*mmsize]
    shufps   IN1, IN1, q0123
%if %1 == 0
    movu     IN2, [inq + 4 - 2*mmsize]
    shufps   IN2, IN2, q0123
%endif

    mov    count, -4*NUM_OUT
    add     cf0q, 4*NUM_COEF*NUM_OUT
    add     outq, 4*NUM_OUT
    ; compute v0 first
%if %1 == 0
    FIR_LOOP   0, IN1, IN2
%else
    FIR_LOOP   0, IN1
%endif
    shufps   IN1, IN1, q0123
    mov    count, -4*NUM_OUT
    ; cf1 already correctly positioned
    add     outq, 4*NUM_OUT          ; outq now at out2
    sub     cf0q, 8*NUM_COEF
%if %1 == 0
    shufps   IN2, IN2, q0123
    FIR_LOOP   1, IN2, IN1
%else
    FIR_LOOP   1, IN1
%endif
    RET
%endmacro

INIT_XMM sse
DCA_LFE_FIR 0
DCA_LFE_FIR 1

%macro SETZERO 1
%if cpuflag(sse2) && notcpuflag(avx)
    pxor          %1, %1
%else
    xorps         %1, %1, %1
%endif
%endmacro

%macro SHUF 3
%if cpuflag(avx)
    mova          %3, [%2 - 16]
    vperm2f128    %1, %3, %3, 1
    vshufps       %1, %1, %1, q0123
%elif cpuflag(sse2)
    pshufd        %1, [%2], q0123
%else
    mova          %1, [%2]
    shufps        %1, %1, q0123
%endif
%endmacro

%macro INNER_LOOP   1
    ; reading backwards:  ptr1 = synth_buf + j + i; ptr2 = synth_buf + j - i
    ;~ a += window[i + j]      * (-synth_buf[15 - i + j])
    ;~ b += window[i + j + 16] * (synth_buf[i + j])
    SHUF          m5,  ptr2 + j + (15 - 3) * 4, m6
    mova          m6, [ptr1 + j]
%if ARCH_X86_64
    SHUF         m11,  ptr2 + j + (15 - 3) * 4 - mmsize, m12
    mova         m12, [ptr1 + j + mmsize]
%endif
%if cpuflag(fma3)
    fmaddps       m2, m6,  [win + %1 + j + 16 * 4], m2
    fnmaddps      m1, m5,  [win + %1 + j], m1
%if ARCH_X86_64
    fmaddps       m8, m12, [win + %1 + j + mmsize + 16 * 4], m8
    fnmaddps      m7, m11, [win + %1 + j + mmsize], m7
%endif
%else ; non-FMA
    mulps         m6, m6,  [win + %1 + j + 16 * 4]
    mulps         m5, m5,  [win + %1 + j]
%if ARCH_X86_64
    mulps        m12, m12, [win + %1 + j + mmsize + 16 * 4]
    mulps        m11, m11, [win + %1 + j + mmsize]
%endif
    addps         m2, m2, m6
    subps         m1, m1, m5
%if ARCH_X86_64
    addps         m8, m8, m12
    subps         m7, m7, m11
%endif
%endif ; cpuflag(fma3)
    ;~ c += window[i + j + 32] * (synth_buf[16 + i + j])
    ;~ d += window[i + j + 48] * (synth_buf[31 - i + j])
    SHUF          m6,  ptr2 + j + (31 - 3) * 4, m5
    mova          m5, [ptr1 + j + 16 * 4]
%if ARCH_X86_64
    SHUF         m12,  ptr2 + j + (31 - 3) * 4 - mmsize, m11
    mova         m11, [ptr1 + j + mmsize + 16 * 4]
%endif
%if cpuflag(fma3)
    fmaddps       m3, m5,  [win + %1 + j + 32 * 4], m3
    fmaddps       m4, m6,  [win + %1 + j + 48 * 4], m4
%if ARCH_X86_64
    fmaddps       m9, m11, [win + %1 + j + mmsize + 32 * 4], m9
    fmaddps      m10, m12, [win + %1 + j + mmsize + 48 * 4], m10
%endif
%else ; non-FMA
    mulps         m5, m5,  [win + %1 + j + 32 * 4]
    mulps         m6, m6,  [win + %1 + j + 48 * 4]
%if ARCH_X86_64
    mulps        m11, m11, [win + %1 + j + mmsize + 32 * 4]
    mulps        m12, m12, [win + %1 + j + mmsize + 48 * 4]
%endif
    addps         m3, m3, m5
    addps         m4, m4, m6
%if ARCH_X86_64
    addps         m9, m9, m11
    addps        m10, m10, m12
%endif
%endif ; cpuflag(fma3)
    sub            j, 64 * 4
%endmacro

; void ff_synth_filter_inner_<opt>(float *synth_buf, float synth_buf2[32],
;                                  const float window[512], float out[32],
;                                  intptr_t offset, float scale)
%macro SYNTH_FILTER 0
cglobal synth_filter_inner, 0, 6 + 4 * ARCH_X86_64, 7 + 6 * ARCH_X86_64, \
                              synth_buf, synth_buf2, window, out, off, scale
%define scale m0
%if ARCH_X86_32 || WIN64
%if cpuflag(sse2) && notcpuflag(avx)
<<<<<<< HEAD
    movd          m0, scalem
=======
    movd       scale, scalem
>>>>>>> c74b8669
    SPLATD        m0
%else
    VBROADCASTSS  m0, scalem
%endif
; Make sure offset is in a register and not on the stack
%define OFFQ  r4q
%else
    SPLATD      xmm0
%if cpuflag(avx)
    vinsertf128   m0, m0, xmm0, 1
%endif
%define OFFQ  offq
%endif
    ; prepare inner counter limit 1
    mov          r5q, 480
    sub          r5q, offmp
    and          r5q, -64
    shl          r5q, 2
<<<<<<< HEAD
%if ARCH_X86_32 || mmsize < 32
=======
%if ARCH_X86_32 || notcpuflag(avx)
>>>>>>> c74b8669
    mov         OFFQ, r5q
%define i        r5q
    mov            i, 16 * 4 - (ARCH_X86_64 + 1) * mmsize  ; main loop counter
%else
%define i 0
%define OFFQ  r5q
%endif

%define buf2     synth_buf2q
%if ARCH_X86_32
    mov         buf2, synth_buf2mp
%endif
.mainloop
    ; m1 = a  m2 = b  m3 = c  m4 = d
    SETZERO       m3
    SETZERO       m4
    mova          m1, [buf2 + i]
    mova          m2, [buf2 + i + 16 * 4]
%if ARCH_X86_32
%define ptr1     r0q
%define ptr2     r1q
%define win      r2q
%define j        r3q
    mov          win, windowm
    mov         ptr1, synth_bufm
<<<<<<< HEAD
%if ARCH_X86_32 || mmsize < 32
=======
%if ARCH_X86_32 || notcpuflag(avx)
>>>>>>> c74b8669
    add          win, i
    add         ptr1, i
%endif
%else ; ARCH_X86_64
%define ptr1     r6q
%define ptr2     r7q ; must be loaded
%define win      r8q
%define j        r9q
    SETZERO       m9
    SETZERO      m10
    mova          m7, [buf2 + i + mmsize]
    mova          m8, [buf2 + i + mmsize + 16 * 4]
    lea          win, [windowq + i]
    lea         ptr1, [synth_bufq + i]
%endif
    mov         ptr2, synth_bufmp
    ; prepare the inner loop counter
    mov            j, OFFQ
<<<<<<< HEAD
%if ARCH_X86_32 || mmsize < 32
=======
%if ARCH_X86_32 || notcpuflag(avx)
>>>>>>> c74b8669
    sub         ptr2, i
%endif
.loop1:
    INNER_LOOP  0
    jge       .loop1

    mov            j, 448 * 4
    sub            j, OFFQ
    jz          .end
    sub         ptr1, j
    sub         ptr2, j
    add          win, OFFQ ; now at j-64, so define OFFSET
    sub            j, 64 * 4
.loop2:
    INNER_LOOP  64 * 4
    jge       .loop2

.end:
%if ARCH_X86_32
    mov         buf2, synth_buf2m ; needed for next iteration anyway
    mov         outq, outmp       ; j, which will be set again during it
%endif
    ;~ out[i]      = a * scale;
    ;~ out[i + 16] = b * scale;
    mulps         m1, m1, scale
    mulps         m2, m2, scale
%if ARCH_X86_64
    mulps         m7, m7, scale
    mulps         m8, m8, scale
%endif
    ;~ synth_buf2[i]      = c;
    ;~ synth_buf2[i + 16] = d;
    mova   [buf2 + i +  0 * 4], m3
    mova   [buf2 + i + 16 * 4], m4
%if ARCH_X86_64
    mova   [buf2 + i +  0 * 4 + mmsize], m9
    mova   [buf2 + i + 16 * 4 + mmsize], m10
%endif
    ;~ out[i]      = a;
    ;~ out[i + 16] = a;
    mova   [outq + i +  0 * 4], m1
    mova   [outq + i + 16 * 4], m2
%if ARCH_X86_64
    mova   [outq + i +  0 * 4 + mmsize], m7
    mova   [outq + i + 16 * 4 + mmsize], m8
%endif
<<<<<<< HEAD
%if ARCH_X86_32 || mmsize < 32
=======
%if ARCH_X86_32 || notcpuflag(avx)
>>>>>>> c74b8669
    sub            i, (ARCH_X86_64 + 1) * mmsize
    jge    .mainloop
%endif
    RET
%endmacro

%if ARCH_X86_32
INIT_XMM sse
SYNTH_FILTER
%endif
INIT_XMM sse2
SYNTH_FILTER
<<<<<<< HEAD
%if HAVE_AVX_EXTERNAL
INIT_YMM avx
SYNTH_FILTER
%endif
=======
INIT_YMM avx
SYNTH_FILTER
>>>>>>> c74b8669
%if HAVE_FMA3_EXTERNAL
INIT_YMM fma3
SYNTH_FILTER
%endif<|MERGE_RESOLUTION|>--- conflicted
+++ resolved
@@ -292,11 +292,7 @@
 %define scale m0
 %if ARCH_X86_32 || WIN64
 %if cpuflag(sse2) && notcpuflag(avx)
-<<<<<<< HEAD
-    movd          m0, scalem
-=======
     movd       scale, scalem
->>>>>>> c74b8669
     SPLATD        m0
 %else
     VBROADCASTSS  m0, scalem
@@ -315,11 +311,7 @@
     sub          r5q, offmp
     and          r5q, -64
     shl          r5q, 2
-<<<<<<< HEAD
-%if ARCH_X86_32 || mmsize < 32
-=======
 %if ARCH_X86_32 || notcpuflag(avx)
->>>>>>> c74b8669
     mov         OFFQ, r5q
 %define i        r5q
     mov            i, 16 * 4 - (ARCH_X86_64 + 1) * mmsize  ; main loop counter
@@ -345,11 +337,7 @@
 %define j        r3q
     mov          win, windowm
     mov         ptr1, synth_bufm
-<<<<<<< HEAD
-%if ARCH_X86_32 || mmsize < 32
-=======
 %if ARCH_X86_32 || notcpuflag(avx)
->>>>>>> c74b8669
     add          win, i
     add         ptr1, i
 %endif
@@ -368,11 +356,7 @@
     mov         ptr2, synth_bufmp
     ; prepare the inner loop counter
     mov            j, OFFQ
-<<<<<<< HEAD
-%if ARCH_X86_32 || mmsize < 32
-=======
 %if ARCH_X86_32 || notcpuflag(avx)
->>>>>>> c74b8669
     sub         ptr2, i
 %endif
 .loop1:
@@ -419,11 +403,7 @@
     mova   [outq + i +  0 * 4 + mmsize], m7
     mova   [outq + i + 16 * 4 + mmsize], m8
 %endif
-<<<<<<< HEAD
-%if ARCH_X86_32 || mmsize < 32
-=======
 %if ARCH_X86_32 || notcpuflag(avx)
->>>>>>> c74b8669
     sub            i, (ARCH_X86_64 + 1) * mmsize
     jge    .mainloop
 %endif
@@ -436,15 +416,10 @@
 %endif
 INIT_XMM sse2
 SYNTH_FILTER
-<<<<<<< HEAD
 %if HAVE_AVX_EXTERNAL
 INIT_YMM avx
 SYNTH_FILTER
 %endif
-=======
-INIT_YMM avx
-SYNTH_FILTER
->>>>>>> c74b8669
 %if HAVE_FMA3_EXTERNAL
 INIT_YMM fma3
 SYNTH_FILTER
