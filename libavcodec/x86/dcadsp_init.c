--- conflicted
+++ resolved
@@ -35,21 +35,10 @@
         s->lfe_fir[0]        = ff_dca_lfe_fir0_sse;
         s->lfe_fir[1]        = ff_dca_lfe_fir1_sse;
     }
-<<<<<<< HEAD
-
-    if (EXTERNAL_SSE2(cpu_flags)) {
-        s->decode_hf = ff_decode_hf_sse2;
-    }
-
-    if (EXTERNAL_SSE4(cpu_flags)) {
-        s->decode_hf = ff_decode_hf_sse4;
-    }
 
     if (EXTERNAL_FMA3(cpu_flags)) {
         s->lfe_fir[0]        = ff_dca_lfe_fir0_fma3;
     }
-=======
->>>>>>> 2008f760
 }
 
 
