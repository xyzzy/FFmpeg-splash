/*
 * MMX optimized MP3 decoding functions
 * Copyright (c) 2010 Vitor Sessak
 *
 * This file is part of FFmpeg.
 *
 * FFmpeg is free software; you can redistribute it and/or
 * modify it under the terms of the GNU Lesser General Public
 * License as published by the Free Software Foundation; either
 * version 2.1 of the License, or (at your option) any later version.
 *
 * FFmpeg is distributed in the hope that it will be useful,
 * but WITHOUT ANY WARRANTY; without even the implied warranty of
 * MERCHANTABILITY or FITNESS FOR A PARTICULAR PURPOSE.  See the GNU
 * Lesser General Public License for more details.
 *
 * You should have received a copy of the GNU Lesser General Public
 * License along with FFmpeg; if not, write to the Free Software
 * Foundation, Inc., 51 Franklin Street, Fifth Floor, Boston, MA 02110-1301 USA
 */

#include "libavutil/cpu.h"
#include "libavutil/x86_cpu.h"
#include "libavcodec/dsputil.h"
#include "libavcodec/mpegaudiodsp.h"

void ff_imdct36_float_sse(float *out, float *buf, float *in, float *win);
void ff_imdct36_float_sse2(float *out, float *buf, float *in, float *win);
void ff_imdct36_float_sse3(float *out, float *buf, float *in, float *win);
void ff_imdct36_float_ssse3(float *out, float *buf, float *in, float *win);
void ff_imdct36_float_avx(float *out, float *buf, float *in, float *win);
<<<<<<< HEAD
=======
void ff_four_imdct36_float_sse(float *out, float *buf, float *in, float *win,
                               float *tmpbuf);
void ff_four_imdct36_float_avx(float *out, float *buf, float *in, float *win,
                               float *tmpbuf);

DECLARE_ALIGNED(16, static float, mdct_win_sse)[2][4][4*40];
>>>>>>> a67b8c86

#define MACS(rt, ra, rb) rt+=(ra)*(rb)
#define MLSS(rt, ra, rb) rt-=(ra)*(rb)

#define SUM8(op, sum, w, p)               \
{                                         \
    op(sum, (w)[0 * 64], (p)[0 * 64]);    \
    op(sum, (w)[1 * 64], (p)[1 * 64]);    \
    op(sum, (w)[2 * 64], (p)[2 * 64]);    \
    op(sum, (w)[3 * 64], (p)[3 * 64]);    \
    op(sum, (w)[4 * 64], (p)[4 * 64]);    \
    op(sum, (w)[5 * 64], (p)[5 * 64]);    \
    op(sum, (w)[6 * 64], (p)[6 * 64]);    \
    op(sum, (w)[7 * 64], (p)[7 * 64]);    \
}

static void apply_window(const float *buf, const float *win1,
                         const float *win2, float *sum1, float *sum2, int len)
{
    x86_reg count = - 4*len;
    const float *win1a = win1+len;
    const float *win2a = win2+len;
    const float *bufa  = buf+len;
    float *sum1a = sum1+len;
    float *sum2a = sum2+len;


#define MULT(a, b)                                 \
    "movaps " #a "(%1,%0), %%xmm1           \n\t"  \
    "movaps " #a "(%3,%0), %%xmm2           \n\t"  \
    "mulps         %%xmm2, %%xmm1           \n\t"  \
    "subps         %%xmm1, %%xmm0           \n\t"  \
    "mulps  " #b "(%2,%0), %%xmm2           \n\t"  \
    "subps         %%xmm2, %%xmm4           \n\t"  \

    __asm__ volatile(
            "1:                                   \n\t"
            "xorps       %%xmm0, %%xmm0           \n\t"
            "xorps       %%xmm4, %%xmm4           \n\t"

            MULT(   0,   0)
            MULT( 256,  64)
            MULT( 512, 128)
            MULT( 768, 192)
            MULT(1024, 256)
            MULT(1280, 320)
            MULT(1536, 384)
            MULT(1792, 448)

            "movaps      %%xmm0, (%4,%0)          \n\t"
            "movaps      %%xmm4, (%5,%0)          \n\t"
            "add            $16,  %0              \n\t"
            "jl              1b                   \n\t"
            :"+&r"(count)
            :"r"(win1a), "r"(win2a), "r"(bufa), "r"(sum1a), "r"(sum2a)
            );

#undef MULT
}

static void apply_window_mp3(float *in, float *win, int *unused, float *out,
                             int incr)
{
    LOCAL_ALIGNED_16(float, suma, [17]);
    LOCAL_ALIGNED_16(float, sumb, [17]);
    LOCAL_ALIGNED_16(float, sumc, [17]);
    LOCAL_ALIGNED_16(float, sumd, [17]);

    float sum;

    /* copy to avoid wrap */
    memcpy(in + 512, in, 32 * sizeof(*in));

    apply_window(in + 16, win     , win + 512, suma, sumc, 16);
    apply_window(in + 32, win + 48, win + 640, sumb, sumd, 16);

    SUM8(MACS, suma[0], win + 32, in + 48);

    sumc[ 0] = 0;
    sumb[16] = 0;
    sumd[16] = 0;

#define SUMS(suma, sumb, sumc, sumd, out1, out2)               \
            "movups " #sumd "(%4),       %%xmm0          \n\t" \
            "shufps         $0x1b,       %%xmm0, %%xmm0  \n\t" \
            "subps  " #suma "(%1),       %%xmm0          \n\t" \
            "movaps        %%xmm0," #out1 "(%0)          \n\t" \
\
            "movups " #sumc "(%3),       %%xmm0          \n\t" \
            "shufps         $0x1b,       %%xmm0, %%xmm0  \n\t" \
            "addps  " #sumb "(%2),       %%xmm0          \n\t" \
            "movaps        %%xmm0," #out2 "(%0)          \n\t"

    if (incr == 1) {
        __asm__ volatile(
            SUMS( 0, 48,  4, 52,  0, 112)
            SUMS(16, 32, 20, 36, 16,  96)
            SUMS(32, 16, 36, 20, 32,  80)
            SUMS(48,  0, 52,  4, 48,  64)

            :"+&r"(out)
            :"r"(&suma[0]), "r"(&sumb[0]), "r"(&sumc[0]), "r"(&sumd[0])
            :"memory"
            );
        out += 16*incr;
    } else {
        int j;
        float *out2 = out + 32 * incr;
        out[0  ]  = -suma[   0];
        out += incr;
        out2 -= incr;
        for(j=1;j<16;j++) {
            *out  = -suma[   j] + sumd[16-j];
            *out2 =  sumb[16-j] + sumc[   j];
            out  += incr;
            out2 -= incr;
        }
    }

    sum = 0;
    SUM8(MLSS, sum, win + 16 + 32, in + 32);
    *out = sum;
}


#define DECL_IMDCT_BLOCKS(CPU1, CPU2)                                       \
static void imdct36_blocks_ ## CPU1(float *out, float *buf, float *in,      \
                               int count, int switch_point, int block_type) \
{                                                                           \
    int align_end = count - (count & 3);                                \
    int j;                                                              \
    for (j = 0; j < align_end; j+= 4) {                                 \
        LOCAL_ALIGNED_16(float, tmpbuf, [1024]);                        \
        float *win = mdct_win_sse[switch_point && j < 4][block_type];   \
        /* apply window & overlap with previous buffer */               \
                                                                        \
        /* select window */                                             \
        ff_four_imdct36_float_ ## CPU2(out, buf, in, win, tmpbuf);      \
        in      += 4*18;                                                \
        buf     += 4*18;                                                \
        out     += 4;                                                   \
    }                                                                   \
    for (; j < count; j++) {                                            \
        /* apply window & overlap with previous buffer */               \
                                                                        \
        /* select window */                                             \
        int win_idx = (switch_point && j < 2) ? 0 : block_type;         \
        float *win = ff_mdct_win_float[win_idx + (4 & -(j & 1))];       \
                                                                        \
        ff_imdct36_float_ ## CPU1(out, buf, in, win);                   \
                                                                        \
        in  += 18;                                                      \
        buf++;                                                          \
        out++;                                                          \
    }                                                                   \
}

DECL_IMDCT_BLOCKS(sse,sse)
DECL_IMDCT_BLOCKS(sse2,sse)
DECL_IMDCT_BLOCKS(sse3,sse)
DECL_IMDCT_BLOCKS(ssse3,sse)
DECL_IMDCT_BLOCKS(avx,avx)

void ff_mpadsp_init_mmx(MPADSPContext *s)
{
    int mm_flags = av_get_cpu_flags();

    int i, j;
    for (j = 0; j < 4; j++) {
        for (i = 0; i < 40; i ++) {
            mdct_win_sse[0][j][4*i    ] = ff_mdct_win_float[j    ][i];
            mdct_win_sse[0][j][4*i + 1] = ff_mdct_win_float[j + 4][i];
            mdct_win_sse[0][j][4*i + 2] = ff_mdct_win_float[j    ][i];
            mdct_win_sse[0][j][4*i + 3] = ff_mdct_win_float[j + 4][i];
            mdct_win_sse[1][j][4*i    ] = ff_mdct_win_float[0    ][i];
            mdct_win_sse[1][j][4*i + 1] = ff_mdct_win_float[4    ][i];
            mdct_win_sse[1][j][4*i + 2] = ff_mdct_win_float[j    ][i];
            mdct_win_sse[1][j][4*i + 3] = ff_mdct_win_float[j + 4][i];
        }
    }

    if (mm_flags & AV_CPU_FLAG_SSE2) {
        s->apply_window_float = apply_window_mp3;
    }
<<<<<<< HEAD
    if (HAVE_YASM && mm_flags & AV_CPU_FLAG_AVX && HAVE_AVX) {
        s->imdct36_float = ff_imdct36_float_avx;
    }
    else if (HAVE_YASM && mm_flags & AV_CPU_FLAG_SSSE3 && HAVE_SSE) {
        s->imdct36_float = ff_imdct36_float_ssse3;
    }
    else if (HAVE_YASM && mm_flags & AV_CPU_FLAG_SSE3 && HAVE_SSE) {
        s->imdct36_float = ff_imdct36_float_sse3;
    }
    else if (HAVE_YASM && mm_flags & AV_CPU_FLAG_SSE2 && HAVE_SSE) {
        s->imdct36_float = ff_imdct36_float_sse2;
    }
    else if (HAVE_YASM && mm_flags & AV_CPU_FLAG_SSE && HAVE_SSE) {
        s->imdct36_float = ff_imdct36_float_sse;
    }
=======
#if HAVE_YASM
    if (mm_flags & AV_CPU_FLAG_AVX && HAVE_AVX) {
        s->imdct36_blocks_float = imdct36_blocks_avx;
#if HAVE_SSE
    } else if (mm_flags & AV_CPU_FLAG_SSSE3) {
        s->imdct36_blocks_float = imdct36_blocks_ssse3;
    } else if (mm_flags & AV_CPU_FLAG_SSE3) {
        s->imdct36_blocks_float = imdct36_blocks_sse3;
    } else if (mm_flags & AV_CPU_FLAG_SSE2) {
        s->imdct36_blocks_float = imdct36_blocks_sse2;
    } else if (mm_flags & AV_CPU_FLAG_SSE) {
        s->imdct36_blocks_float = imdct36_blocks_sse;
#endif /* HAVE_SSE */
    }
#endif /* HAVE_YASM */
>>>>>>> a67b8c86
}<|MERGE_RESOLUTION|>--- conflicted
+++ resolved
@@ -29,15 +29,12 @@
 void ff_imdct36_float_sse3(float *out, float *buf, float *in, float *win);
 void ff_imdct36_float_ssse3(float *out, float *buf, float *in, float *win);
 void ff_imdct36_float_avx(float *out, float *buf, float *in, float *win);
-<<<<<<< HEAD
-=======
 void ff_four_imdct36_float_sse(float *out, float *buf, float *in, float *win,
                                float *tmpbuf);
 void ff_four_imdct36_float_avx(float *out, float *buf, float *in, float *win,
                                float *tmpbuf);
 
 DECLARE_ALIGNED(16, static float, mdct_win_sse)[2][4][4*40];
->>>>>>> a67b8c86
 
 #define MACS(rt, ra, rb) rt+=(ra)*(rb)
 #define MLSS(rt, ra, rb) rt-=(ra)*(rb)
@@ -222,23 +219,6 @@
     if (mm_flags & AV_CPU_FLAG_SSE2) {
         s->apply_window_float = apply_window_mp3;
     }
-<<<<<<< HEAD
-    if (HAVE_YASM && mm_flags & AV_CPU_FLAG_AVX && HAVE_AVX) {
-        s->imdct36_float = ff_imdct36_float_avx;
-    }
-    else if (HAVE_YASM && mm_flags & AV_CPU_FLAG_SSSE3 && HAVE_SSE) {
-        s->imdct36_float = ff_imdct36_float_ssse3;
-    }
-    else if (HAVE_YASM && mm_flags & AV_CPU_FLAG_SSE3 && HAVE_SSE) {
-        s->imdct36_float = ff_imdct36_float_sse3;
-    }
-    else if (HAVE_YASM && mm_flags & AV_CPU_FLAG_SSE2 && HAVE_SSE) {
-        s->imdct36_float = ff_imdct36_float_sse2;
-    }
-    else if (HAVE_YASM && mm_flags & AV_CPU_FLAG_SSE && HAVE_SSE) {
-        s->imdct36_float = ff_imdct36_float_sse;
-    }
-=======
 #if HAVE_YASM
     if (mm_flags & AV_CPU_FLAG_AVX && HAVE_AVX) {
         s->imdct36_blocks_float = imdct36_blocks_avx;
@@ -254,5 +234,4 @@
 #endif /* HAVE_SSE */
     }
 #endif /* HAVE_YASM */
->>>>>>> a67b8c86
 }