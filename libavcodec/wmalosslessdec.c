/*
 * Windows Media Audio Lossless decoder
 * Copyright (c) 2007 Baptiste Coudurier, Benjamin Larsson, Ulion
 * Copyright (c) 2008 - 2011 Sascha Sommer, Benjamin Larsson
 * Copyright (c) 2011 Andreas Öman
 * Copyright (c) 2011 - 2012 Mashiat Sarker Shakkhar
 *
 * This file is part of FFmpeg.
 *
 * FFmpeg is free software; you can redistribute it and/or
 * modify it under the terms of the GNU Lesser General Public
 * License as published by the Free Software Foundation; either
 * version 2.1 of the License, or (at your option) any later version.
 *
 * FFmpeg is distributed in the hope that it will be useful,
 * but WITHOUT ANY WARRANTY; without even the implied warranty of
 * MERCHANTABILITY or FITNESS FOR A PARTICULAR PURPOSE.  See the GNU
 * Lesser General Public License for more details.
 *
 * You should have received a copy of the GNU Lesser General Public
 * License along with FFmpeg; if not, write to the Free Software
 * Foundation, Inc., 51 Franklin Street, Fifth Floor, Boston, MA 02110-1301 USA
 */

#include <inttypes.h>

#include "libavutil/attributes.h"
#include "libavutil/avassert.h"

#include "avcodec.h"
#include "internal.h"
#include "get_bits.h"
#include "put_bits.h"
#include "lossless_audiodsp.h"
#include "wma.h"
#include "wma_common.h"

/** current decoder limitations */
#define WMALL_MAX_CHANNELS      8                       ///< max number of handled channels
#define MAX_SUBFRAMES          32                       ///< max number of subframes per channel
#define MAX_BANDS              29                       ///< max number of scale factor bands
#define MAX_FRAMESIZE       32768                       ///< maximum compressed frame size
#define MAX_ORDER             256

#define WMALL_BLOCK_MIN_BITS    6                       ///< log2 of min block size
#define WMALL_BLOCK_MAX_BITS   14                       ///< log2 of max block size
#define WMALL_BLOCK_MAX_SIZE (1 << WMALL_BLOCK_MAX_BITS)    ///< maximum block size
#define WMALL_BLOCK_SIZES    (WMALL_BLOCK_MAX_BITS - WMALL_BLOCK_MIN_BITS + 1) ///< possible block sizes

#define WMALL_COEFF_PAD_SIZE   16                       ///< pad coef buffers with 0 for use with SIMD

/**
 * @brief frame-specific decoder context for a single channel
 */
typedef struct WmallChannelCtx {
    int16_t     prev_block_len;                         ///< length of the previous block
    uint8_t     transmit_coefs;
    uint8_t     num_subframes;
    uint16_t    subframe_len[MAX_SUBFRAMES];            ///< subframe length in samples
    uint16_t    subframe_offsets[MAX_SUBFRAMES];        ///< subframe positions in the current frame
    uint8_t     cur_subframe;                           ///< current subframe number
    uint16_t    decoded_samples;                        ///< number of already processed samples
    int         quant_step;                             ///< quantization step for the current subframe
    int         transient_counter;                      ///< number of transient samples from the beginning of the transient zone
} WmallChannelCtx;

/**
 * @brief main decoder context
 */
typedef struct WmallDecodeCtx {
    /* generic decoder variables */
    AVCodecContext  *avctx;
    AVFrame         *frame;
<<<<<<< HEAD
    LLAudDSPContext dsp;                           ///< accelerated DSP functions
    uint8_t         frame_data[MAX_FRAMESIZE + FF_INPUT_BUFFER_PADDING_SIZE];  ///< compressed frame data
=======
    uint8_t         frame_data[MAX_FRAMESIZE + AV_INPUT_BUFFER_PADDING_SIZE];  ///< compressed frame data
>>>>>>> 059a9348
    PutBitContext   pb;                             ///< context for filling the frame_data buffer

    /* frame size dependent frame information (set during initialization) */
    uint32_t        decode_flags;                   ///< used compression features
    int             len_prefix;                     ///< frame is prefixed with its length
    int             dynamic_range_compression;      ///< frame contains DRC data
    uint8_t         bits_per_sample;                ///< integer audio sample size for the unscaled IMDCT output (used to scale to [-1.0, 1.0])
    uint16_t        samples_per_frame;              ///< number of samples to output
    uint16_t        log2_frame_size;
    int8_t          num_channels;                   ///< number of channels in the stream (same as AVCodecContext.num_channels)
    int8_t          lfe_channel;                    ///< lfe channel index
    uint8_t         max_num_subframes;
    uint8_t         subframe_len_bits;              ///< number of bits used for the subframe length
    uint8_t         max_subframe_len_bit;           ///< flag indicating that the subframe is of maximum size when the first subframe length bit is 1
    uint16_t        min_samples_per_subframe;

    /* packet decode state */
    GetBitContext   pgb;                            ///< bitstream reader context for the packet
    int             next_packet_start;              ///< start offset of the next WMA packet in the demuxer packet
    uint8_t         packet_offset;                  ///< offset to the frame in the packet
    uint8_t         packet_sequence_number;         ///< current packet number
    int             num_saved_bits;                 ///< saved number of bits
    int             frame_offset;                   ///< frame offset in the bit reservoir
    int             subframe_offset;                ///< subframe offset in the bit reservoir
    uint8_t         packet_loss;                    ///< set in case of bitstream error
    uint8_t         packet_done;                    ///< set when a packet is fully decoded

    /* frame decode state */
    uint32_t        frame_num;                      ///< current frame number (not used for decoding)
    GetBitContext   gb;                             ///< bitstream reader context
    int             buf_bit_size;                   ///< buffer size in bits
    int16_t         *samples_16[WMALL_MAX_CHANNELS]; ///< current samplebuffer pointer (16-bit)
    int32_t         *samples_32[WMALL_MAX_CHANNELS]; ///< current samplebuffer pointer (24-bit)
    uint8_t         drc_gain;                       ///< gain for the DRC tool
    int8_t          skip_frame;                     ///< skip output step
    int8_t          parsed_all_subframes;           ///< all subframes decoded?

    /* subframe/block decode state */
    int16_t         subframe_len;                   ///< current subframe length
    int8_t          channels_for_cur_subframe;      ///< number of channels that contain the subframe
    int8_t          channel_indexes_for_cur_subframe[WMALL_MAX_CHANNELS];

    WmallChannelCtx channel[WMALL_MAX_CHANNELS];    ///< per channel data

    // WMA Lossless-specific

    uint8_t do_arith_coding;
    uint8_t do_ac_filter;
    uint8_t do_inter_ch_decorr;
    uint8_t do_mclms;
    uint8_t do_lpc;

    int8_t  acfilter_order;
    int8_t  acfilter_scaling;
    int16_t acfilter_coeffs[16];
    int     acfilter_prevvalues[WMALL_MAX_CHANNELS][16];

    int8_t  mclms_order;
    int8_t  mclms_scaling;
    int16_t mclms_coeffs[WMALL_MAX_CHANNELS * WMALL_MAX_CHANNELS * 32];
    int16_t mclms_coeffs_cur[WMALL_MAX_CHANNELS * WMALL_MAX_CHANNELS];
    int16_t mclms_prevvalues[WMALL_MAX_CHANNELS * 2 * 32];
    int16_t mclms_updates[WMALL_MAX_CHANNELS * 2 * 32];
    int     mclms_recent;

    int     movave_scaling;
    int     quant_stepsize;

    struct {
        int order;
        int scaling;
        int coefsend;
        int bitsend;
        DECLARE_ALIGNED(16, int16_t, coefs)[MAX_ORDER + WMALL_COEFF_PAD_SIZE/sizeof(int16_t)];
        DECLARE_ALIGNED(16, int16_t, lms_prevvalues)[MAX_ORDER * 2 + WMALL_COEFF_PAD_SIZE/sizeof(int16_t)];
        DECLARE_ALIGNED(16, int16_t, lms_updates)[MAX_ORDER * 2 + WMALL_COEFF_PAD_SIZE/sizeof(int16_t)];
        int recent;
    } cdlms[WMALL_MAX_CHANNELS][9];

    int cdlms_ttl[WMALL_MAX_CHANNELS];

    int bV3RTM;

    int is_channel_coded[WMALL_MAX_CHANNELS];
    int update_speed[WMALL_MAX_CHANNELS];

    int transient[WMALL_MAX_CHANNELS];
    int transient_pos[WMALL_MAX_CHANNELS];
    int seekable_tile;

    int ave_sum[WMALL_MAX_CHANNELS];

    int channel_residues[WMALL_MAX_CHANNELS][WMALL_BLOCK_MAX_SIZE];

    int lpc_coefs[WMALL_MAX_CHANNELS][40];
    int lpc_order;
    int lpc_scaling;
    int lpc_intbits;

    int channel_coeffs[WMALL_MAX_CHANNELS][WMALL_BLOCK_MAX_SIZE];
} WmallDecodeCtx;

/** Get sign of integer (1 for positive, -1 for negative and 0 for zero) */
#define WMASIGN(x) (((x) > 0) - ((x) < 0))

static av_cold int decode_init(AVCodecContext *avctx)
{
    WmallDecodeCtx *s  = avctx->priv_data;
    uint8_t *edata_ptr = avctx->extradata;
    unsigned int channel_mask;
    int i, log2_max_num_subframes;

    if (!avctx->block_align) {
        av_log(avctx, AV_LOG_ERROR, "block_align is not set\n");
        return AVERROR(EINVAL);
    }

    s->avctx = avctx;
    ff_llauddsp_init(&s->dsp);
    init_put_bits(&s->pb, s->frame_data, MAX_FRAMESIZE);

    if (avctx->extradata_size >= 18) {
        s->decode_flags    = AV_RL16(edata_ptr + 14);
        channel_mask       = AV_RL32(edata_ptr +  2);
        s->bits_per_sample = AV_RL16(edata_ptr);
        if (s->bits_per_sample == 16)
            avctx->sample_fmt = AV_SAMPLE_FMT_S16P;
        else if (s->bits_per_sample == 24) {
            avctx->sample_fmt = AV_SAMPLE_FMT_S32P;
            avctx->bits_per_raw_sample = 24;
        } else {
            av_log(avctx, AV_LOG_ERROR, "Unknown bit-depth: %"PRIu8"\n",
                   s->bits_per_sample);
            return AVERROR_INVALIDDATA;
        }
        /* dump the extradata */
        for (i = 0; i < avctx->extradata_size; i++)
            ff_dlog(avctx, "[%x] ", avctx->extradata[i]);
        ff_dlog(avctx, "\n");

    } else {
        avpriv_request_sample(avctx, "Unsupported extradata size");
        return AVERROR_PATCHWELCOME;
    }

    /* generic init */
    s->log2_frame_size = av_log2(avctx->block_align) + 4;

    /* frame info */
    s->skip_frame  = 1; /* skip first frame */
    s->packet_loss = 1;
    s->len_prefix  = s->decode_flags & 0x40;

    /* get frame len */
    s->samples_per_frame = 1 << ff_wma_get_frame_len_bits(avctx->sample_rate,
                                                          3, s->decode_flags);
    av_assert0(s->samples_per_frame <= WMALL_BLOCK_MAX_SIZE);

    /* init previous block len */
    for (i = 0; i < avctx->channels; i++)
        s->channel[i].prev_block_len = s->samples_per_frame;

    /* subframe info */
    log2_max_num_subframes  = (s->decode_flags & 0x38) >> 3;
    s->max_num_subframes    = 1 << log2_max_num_subframes;
    s->max_subframe_len_bit = 0;
    s->subframe_len_bits    = av_log2(log2_max_num_subframes) + 1;

    s->min_samples_per_subframe  = s->samples_per_frame / s->max_num_subframes;
    s->dynamic_range_compression = s->decode_flags & 0x80;
    s->bV3RTM                    = s->decode_flags & 0x100;

    if (s->max_num_subframes > MAX_SUBFRAMES) {
        av_log(avctx, AV_LOG_ERROR, "invalid number of subframes %"PRIu8"\n",
               s->max_num_subframes);
        return AVERROR_INVALIDDATA;
    }

    s->num_channels = avctx->channels;

    /* extract lfe channel position */
    s->lfe_channel = -1;

    if (channel_mask & 8) {
        unsigned int mask;
        for (mask = 1; mask < 16; mask <<= 1)
            if (channel_mask & mask)
                ++s->lfe_channel;
    }

    if (s->num_channels < 0) {
        av_log(avctx, AV_LOG_ERROR, "invalid number of channels %"PRId8"\n",
               s->num_channels);
        return AVERROR_INVALIDDATA;
    } else if (s->num_channels > WMALL_MAX_CHANNELS) {
        avpriv_request_sample(avctx,
                              "More than %d channels", WMALL_MAX_CHANNELS);
        return AVERROR_PATCHWELCOME;
    }

    s->frame = av_frame_alloc();
    if (!s->frame)
        return AVERROR(ENOMEM);

    avctx->channel_layout = channel_mask;
    return 0;
}

/**
 * @brief Decode the subframe length.
 * @param s      context
 * @param offset sample offset in the frame
 * @return decoded subframe length on success, < 0 in case of an error
 */
static int decode_subframe_length(WmallDecodeCtx *s, int offset)
{
    int frame_len_ratio, subframe_len, len;

    /* no need to read from the bitstream when only one length is possible */
    if (offset == s->samples_per_frame - s->min_samples_per_subframe)
        return s->min_samples_per_subframe;

    len             = av_log2(s->max_num_subframes - 1) + 1;
    frame_len_ratio = get_bits(&s->gb, len);
    subframe_len    = s->min_samples_per_subframe * (frame_len_ratio + 1);

    /* sanity check the length */
    if (subframe_len < s->min_samples_per_subframe ||
        subframe_len > s->samples_per_frame) {
        av_log(s->avctx, AV_LOG_ERROR, "broken frame: subframe_len %i\n",
               subframe_len);
        return AVERROR_INVALIDDATA;
    }
    return subframe_len;
}

/**
 * @brief Decode how the data in the frame is split into subframes.
 *       Every WMA frame contains the encoded data for a fixed number of
 *       samples per channel. The data for every channel might be split
 *       into several subframes. This function will reconstruct the list of
 *       subframes for every channel.
 *
 *       If the subframes are not evenly split, the algorithm estimates the
 *       channels with the lowest number of total samples.
 *       Afterwards, for each of these channels a bit is read from the
 *       bitstream that indicates if the channel contains a subframe with the
 *       next subframe size that is going to be read from the bitstream or not.
 *       If a channel contains such a subframe, the subframe size gets added to
 *       the channel's subframe list.
 *       The algorithm repeats these steps until the frame is properly divided
 *       between the individual channels.
 *
 * @param s context
 * @return 0 on success, < 0 in case of an error
 */
static int decode_tilehdr(WmallDecodeCtx *s)
{
    uint16_t num_samples[WMALL_MAX_CHANNELS] = { 0 }; /* sum of samples for all currently known subframes of a channel */
    uint8_t  contains_subframe[WMALL_MAX_CHANNELS];   /* flag indicating if a channel contains the current subframe */
    int channels_for_cur_subframe = s->num_channels;  /* number of channels that contain the current subframe */
    int fixed_channel_layout = 0;                     /* flag indicating that all channels use the same subfra2me offsets and sizes */
    int min_channel_len = 0;                          /* smallest sum of samples (channels with this length will be processed first) */
    int c, tile_aligned;

    /* reset tiling information */
    for (c = 0; c < s->num_channels; c++)
        s->channel[c].num_subframes = 0;

    tile_aligned = get_bits1(&s->gb);
    if (s->max_num_subframes == 1 || tile_aligned)
        fixed_channel_layout = 1;

    /* loop until the frame data is split between the subframes */
    do {
        int subframe_len, in_use = 0;

        /* check which channels contain the subframe */
        for (c = 0; c < s->num_channels; c++) {
            if (num_samples[c] == min_channel_len) {
                if (fixed_channel_layout || channels_for_cur_subframe == 1 ||
                   (min_channel_len == s->samples_per_frame - s->min_samples_per_subframe)) {
                    contains_subframe[c] = 1;
                } else {
                    contains_subframe[c] = get_bits1(&s->gb);
                }
                in_use |= contains_subframe[c];
            } else
                contains_subframe[c] = 0;
        }

        if (!in_use) {
            av_log(s->avctx, AV_LOG_ERROR,
                   "Found empty subframe\n");
            return AVERROR_INVALIDDATA;
        }

        /* get subframe length, subframe_len == 0 is not allowed */
        if ((subframe_len = decode_subframe_length(s, min_channel_len)) <= 0)
            return AVERROR_INVALIDDATA;
        /* add subframes to the individual channels and find new min_channel_len */
        min_channel_len += subframe_len;
        for (c = 0; c < s->num_channels; c++) {
            WmallChannelCtx *chan = &s->channel[c];

            if (contains_subframe[c]) {
                if (chan->num_subframes >= MAX_SUBFRAMES) {
                    av_log(s->avctx, AV_LOG_ERROR,
                           "broken frame: num subframes > 31\n");
                    return AVERROR_INVALIDDATA;
                }
                chan->subframe_len[chan->num_subframes] = subframe_len;
                num_samples[c] += subframe_len;
                ++chan->num_subframes;
                if (num_samples[c] > s->samples_per_frame) {
                    av_log(s->avctx, AV_LOG_ERROR, "broken frame: "
                           "channel len(%"PRIu16") > samples_per_frame(%"PRIu16")\n",
                           num_samples[c], s->samples_per_frame);
                    return AVERROR_INVALIDDATA;
                }
            } else if (num_samples[c] <= min_channel_len) {
                if (num_samples[c] < min_channel_len) {
                    channels_for_cur_subframe = 0;
                    min_channel_len = num_samples[c];
                }
                ++channels_for_cur_subframe;
            }
        }
    } while (min_channel_len < s->samples_per_frame);

    for (c = 0; c < s->num_channels; c++) {
        int i, offset = 0;
        for (i = 0; i < s->channel[c].num_subframes; i++) {
            s->channel[c].subframe_offsets[i] = offset;
            offset += s->channel[c].subframe_len[i];
        }
    }

    return 0;
}

static void decode_ac_filter(WmallDecodeCtx *s)
{
    int i;
    s->acfilter_order   = get_bits(&s->gb, 4) + 1;
    s->acfilter_scaling = get_bits(&s->gb, 4);

    for (i = 0; i < s->acfilter_order; i++)
        s->acfilter_coeffs[i] = (s->acfilter_scaling ?
                                 get_bits(&s->gb, s->acfilter_scaling) : 0) + 1;
}

static void decode_mclms(WmallDecodeCtx *s)
{
    s->mclms_order   = (get_bits(&s->gb, 4) + 1) * 2;
    s->mclms_scaling = get_bits(&s->gb, 4);
    if (get_bits1(&s->gb)) {
        int i, send_coef_bits;
        int cbits = av_log2(s->mclms_scaling + 1);
        if (1 << cbits < s->mclms_scaling + 1)
            cbits++;

        send_coef_bits = (cbits ? get_bits(&s->gb, cbits) : 0) + 2;

        for (i = 0; i < s->mclms_order * s->num_channels * s->num_channels; i++)
            s->mclms_coeffs[i] = get_bits(&s->gb, send_coef_bits);

        for (i = 0; i < s->num_channels; i++) {
            int c;
            for (c = 0; c < i; c++)
                s->mclms_coeffs_cur[i * s->num_channels + c] = get_bits(&s->gb, send_coef_bits);
        }
    }
}

static int decode_cdlms(WmallDecodeCtx *s)
{
    int c, i;
    int cdlms_send_coef = get_bits1(&s->gb);

    for (c = 0; c < s->num_channels; c++) {
        s->cdlms_ttl[c] = get_bits(&s->gb, 3) + 1;
        for (i = 0; i < s->cdlms_ttl[c]; i++) {
            s->cdlms[c][i].order = (get_bits(&s->gb, 7) + 1) * 8;
            if (s->cdlms[c][i].order > MAX_ORDER) {
                av_log(s->avctx, AV_LOG_ERROR,
                       "Order[%d][%d] %d > max (%d), not supported\n",
                       c, i, s->cdlms[c][i].order, MAX_ORDER);
                s->cdlms[0][0].order = 0;
                return AVERROR_INVALIDDATA;
            }
            if(s->cdlms[c][i].order & 8) {
                static int warned;
                if(!warned)
                    avpriv_request_sample(s->avctx, "CDLMS of order %d",
                                          s->cdlms[c][i].order);
                warned = 1;
            }
        }

        for (i = 0; i < s->cdlms_ttl[c]; i++)
            s->cdlms[c][i].scaling = get_bits(&s->gb, 4);

        if (cdlms_send_coef) {
            for (i = 0; i < s->cdlms_ttl[c]; i++) {
                int cbits, shift_l, shift_r, j;
                cbits = av_log2(s->cdlms[c][i].order);
                if ((1 << cbits) < s->cdlms[c][i].order)
                    cbits++;
                s->cdlms[c][i].coefsend = get_bits(&s->gb, cbits) + 1;

                cbits = av_log2(s->cdlms[c][i].scaling + 1);
                if ((1 << cbits) < s->cdlms[c][i].scaling + 1)
                    cbits++;

                s->cdlms[c][i].bitsend = (cbits ? get_bits(&s->gb, cbits) : 0) + 2;
                shift_l = 32 - s->cdlms[c][i].bitsend;
                shift_r = 32 - s->cdlms[c][i].scaling - 2;
                for (j = 0; j < s->cdlms[c][i].coefsend; j++)
                    s->cdlms[c][i].coefs[j] =
                        (get_bits(&s->gb, s->cdlms[c][i].bitsend) << shift_l) >> shift_r;
            }
        }

        for (i = 0; i < s->cdlms_ttl[c]; i++)
            memset(s->cdlms[c][i].coefs + s->cdlms[c][i].order,
                   0, WMALL_COEFF_PAD_SIZE);
    }

    return 0;
}

static int decode_channel_residues(WmallDecodeCtx *s, int ch, int tile_size)
{
    int i = 0;
    unsigned int ave_mean;
    s->transient[ch] = get_bits1(&s->gb);
    if (s->transient[ch]) {
        s->transient_pos[ch] = get_bits(&s->gb, av_log2(tile_size));
        if (s->transient_pos[ch])
            s->transient[ch] = 0;
        s->channel[ch].transient_counter =
            FFMAX(s->channel[ch].transient_counter, s->samples_per_frame / 2);
    } else if (s->channel[ch].transient_counter)
        s->transient[ch] = 1;

    if (s->seekable_tile) {
        ave_mean = get_bits(&s->gb, s->bits_per_sample);
        s->ave_sum[ch] = ave_mean << (s->movave_scaling + 1);
    }

    if (s->seekable_tile) {
        if (s->do_inter_ch_decorr)
            s->channel_residues[ch][0] = get_sbits_long(&s->gb, s->bits_per_sample + 1);
        else
            s->channel_residues[ch][0] = get_sbits_long(&s->gb, s->bits_per_sample);
        i++;
    }
    for (; i < tile_size; i++) {
        int quo = 0, rem, rem_bits, residue;
        while(get_bits1(&s->gb)) {
            quo++;
            if (get_bits_left(&s->gb) <= 0)
                return -1;
        }
        if (quo >= 32)
            quo += get_bits_long(&s->gb, get_bits(&s->gb, 5) + 1);

        ave_mean = (s->ave_sum[ch] + (1 << s->movave_scaling)) >> (s->movave_scaling + 1);
        if (ave_mean <= 1)
            residue = quo;
        else {
            rem_bits = av_ceil_log2(ave_mean);
            rem      = get_bits_long(&s->gb, rem_bits);
            residue  = (quo << rem_bits) + rem;
        }

        s->ave_sum[ch] = residue + s->ave_sum[ch] -
                         (s->ave_sum[ch] >> s->movave_scaling);

        residue = (residue >> 1) ^ -(residue & 1);
        s->channel_residues[ch][i] = residue;
    }

    return 0;

}

static void decode_lpc(WmallDecodeCtx *s)
{
    int ch, i, cbits;
    s->lpc_order   = get_bits(&s->gb, 5) + 1;
    s->lpc_scaling = get_bits(&s->gb, 4);
    s->lpc_intbits = get_bits(&s->gb, 3) + 1;
    cbits = s->lpc_scaling + s->lpc_intbits;
    for (ch = 0; ch < s->num_channels; ch++)
        for (i = 0; i < s->lpc_order; i++)
            s->lpc_coefs[ch][i] = get_sbits(&s->gb, cbits);
}

static void clear_codec_buffers(WmallDecodeCtx *s)
{
    int ich, ilms;

    memset(s->acfilter_coeffs,     0, sizeof(s->acfilter_coeffs));
    memset(s->acfilter_prevvalues, 0, sizeof(s->acfilter_prevvalues));
    memset(s->lpc_coefs,           0, sizeof(s->lpc_coefs));

    memset(s->mclms_coeffs,     0, sizeof(s->mclms_coeffs));
    memset(s->mclms_coeffs_cur, 0, sizeof(s->mclms_coeffs_cur));
    memset(s->mclms_prevvalues, 0, sizeof(s->mclms_prevvalues));
    memset(s->mclms_updates,    0, sizeof(s->mclms_updates));

    for (ich = 0; ich < s->num_channels; ich++) {
        for (ilms = 0; ilms < s->cdlms_ttl[ich]; ilms++) {
            memset(s->cdlms[ich][ilms].coefs, 0,
                   sizeof(s->cdlms[ich][ilms].coefs));
            memset(s->cdlms[ich][ilms].lms_prevvalues, 0,
                   sizeof(s->cdlms[ich][ilms].lms_prevvalues));
            memset(s->cdlms[ich][ilms].lms_updates, 0,
                   sizeof(s->cdlms[ich][ilms].lms_updates));
        }
        s->ave_sum[ich] = 0;
    }
}

/**
 * @brief Reset filter parameters and transient area at new seekable tile.
 */
static void reset_codec(WmallDecodeCtx *s)
{
    int ich, ilms;
    s->mclms_recent = s->mclms_order * s->num_channels;
    for (ich = 0; ich < s->num_channels; ich++) {
        for (ilms = 0; ilms < s->cdlms_ttl[ich]; ilms++)
            s->cdlms[ich][ilms].recent = s->cdlms[ich][ilms].order;
        /* first sample of a seekable subframe is considered as the starting of
            a transient area which is samples_per_frame samples long */
        s->channel[ich].transient_counter = s->samples_per_frame;
        s->transient[ich]     = 1;
        s->transient_pos[ich] = 0;
    }
}

static void mclms_update(WmallDecodeCtx *s, int icoef, int *pred)
{
    int i, j, ich, pred_error;
    int order        = s->mclms_order;
    int num_channels = s->num_channels;
    int range        = 1 << (s->bits_per_sample - 1);

    for (ich = 0; ich < num_channels; ich++) {
        pred_error = s->channel_residues[ich][icoef] - pred[ich];
        if (pred_error > 0) {
            for (i = 0; i < order * num_channels; i++)
                s->mclms_coeffs[i + ich * order * num_channels] +=
                    s->mclms_updates[s->mclms_recent + i];
            for (j = 0; j < ich; j++)
                s->mclms_coeffs_cur[ich * num_channels + j] += WMASIGN(s->channel_residues[j][icoef]);
        } else if (pred_error < 0) {
            for (i = 0; i < order * num_channels; i++)
                s->mclms_coeffs[i + ich * order * num_channels] -=
                    s->mclms_updates[s->mclms_recent + i];
            for (j = 0; j < ich; j++)
                s->mclms_coeffs_cur[ich * num_channels + j] -= WMASIGN(s->channel_residues[j][icoef]);
        }
    }

    for (ich = num_channels - 1; ich >= 0; ich--) {
        s->mclms_recent--;
        s->mclms_prevvalues[s->mclms_recent] = av_clip(s->channel_residues[ich][icoef],
            -range, range - 1);
        s->mclms_updates[s->mclms_recent] = WMASIGN(s->channel_residues[ich][icoef]);
    }

    if (s->mclms_recent == 0) {
        memcpy(&s->mclms_prevvalues[order * num_channels],
               s->mclms_prevvalues,
               sizeof(int16_t) * order * num_channels);
        memcpy(&s->mclms_updates[order * num_channels],
               s->mclms_updates,
               sizeof(int16_t) * order * num_channels);
        s->mclms_recent = num_channels * order;
    }
}

static void mclms_predict(WmallDecodeCtx *s, int icoef, int *pred)
{
    int ich, i;
    int order        = s->mclms_order;
    int num_channels = s->num_channels;

    for (ich = 0; ich < num_channels; ich++) {
        pred[ich] = 0;
        if (!s->is_channel_coded[ich])
            continue;
        for (i = 0; i < order * num_channels; i++)
            pred[ich] += s->mclms_prevvalues[i + s->mclms_recent] *
                         s->mclms_coeffs[i + order * num_channels * ich];
        for (i = 0; i < ich; i++)
            pred[ich] += s->channel_residues[i][icoef] *
                         s->mclms_coeffs_cur[i + num_channels * ich];
        pred[ich] += 1 << s->mclms_scaling - 1;
        pred[ich] >>= s->mclms_scaling;
        s->channel_residues[ich][icoef] += pred[ich];
    }
}

static void revert_mclms(WmallDecodeCtx *s, int tile_size)
{
    int icoef, pred[WMALL_MAX_CHANNELS] = { 0 };
    for (icoef = 0; icoef < tile_size; icoef++) {
        mclms_predict(s, icoef, pred);
        mclms_update(s, icoef, pred);
    }
}

static void lms_update(WmallDecodeCtx *s, int ich, int ilms, int input)
{
    int recent = s->cdlms[ich][ilms].recent;
    int range  = 1 << s->bits_per_sample - 1;
    int order  = s->cdlms[ich][ilms].order;

    if (recent)
        recent--;
    else {
        memcpy(s->cdlms[ich][ilms].lms_prevvalues + order,
               s->cdlms[ich][ilms].lms_prevvalues, sizeof(*s->cdlms[ich][ilms].lms_prevvalues) * order);
        memcpy(s->cdlms[ich][ilms].lms_updates + order,
               s->cdlms[ich][ilms].lms_updates, sizeof(*s->cdlms[ich][ilms].lms_updates) * order);
        recent = order - 1;
    }

    s->cdlms[ich][ilms].lms_prevvalues[recent] = av_clip(input, -range, range - 1);
    s->cdlms[ich][ilms].lms_updates[recent] = WMASIGN(input) * s->update_speed[ich];

    s->cdlms[ich][ilms].lms_updates[recent + (order >> 4)] >>= 2;
    s->cdlms[ich][ilms].lms_updates[recent + (order >> 3)] >>= 1;
    s->cdlms[ich][ilms].recent = recent;
    memset(s->cdlms[ich][ilms].lms_updates + recent + order, 0,
           sizeof(s->cdlms[ich][ilms].lms_updates) - 2*(recent+order));
}

static void use_high_update_speed(WmallDecodeCtx *s, int ich)
{
    int ilms, recent, icoef;
    for (ilms = s->cdlms_ttl[ich] - 1; ilms >= 0; ilms--) {
        recent = s->cdlms[ich][ilms].recent;
        if (s->update_speed[ich] == 16)
            continue;
        if (s->bV3RTM) {
            for (icoef = 0; icoef < s->cdlms[ich][ilms].order; icoef++)
                s->cdlms[ich][ilms].lms_updates[icoef + recent] *= 2;
        } else {
            for (icoef = 0; icoef < s->cdlms[ich][ilms].order; icoef++)
                s->cdlms[ich][ilms].lms_updates[icoef] *= 2;
        }
    }
    s->update_speed[ich] = 16;
}

static void use_normal_update_speed(WmallDecodeCtx *s, int ich)
{
    int ilms, recent, icoef;
    for (ilms = s->cdlms_ttl[ich] - 1; ilms >= 0; ilms--) {
        recent = s->cdlms[ich][ilms].recent;
        if (s->update_speed[ich] == 8)
            continue;
        if (s->bV3RTM)
            for (icoef = 0; icoef < s->cdlms[ich][ilms].order; icoef++)
                s->cdlms[ich][ilms].lms_updates[icoef + recent] /= 2;
        else
            for (icoef = 0; icoef < s->cdlms[ich][ilms].order; icoef++)
                s->cdlms[ich][ilms].lms_updates[icoef] /= 2;
    }
    s->update_speed[ich] = 8;
}

static void revert_cdlms(WmallDecodeCtx *s, int ch,
                         int coef_begin, int coef_end)
{
    int icoef, pred, ilms, num_lms, residue, input;

    num_lms = s->cdlms_ttl[ch];
    for (ilms = num_lms - 1; ilms >= 0; ilms--) {
        for (icoef = coef_begin; icoef < coef_end; icoef++) {
            pred = 1 << (s->cdlms[ch][ilms].scaling - 1);
            residue = s->channel_residues[ch][icoef];
            pred += s->dsp.scalarproduct_and_madd_int16(s->cdlms[ch][ilms].coefs,
                                                        s->cdlms[ch][ilms].lms_prevvalues
                                                            + s->cdlms[ch][ilms].recent,
                                                        s->cdlms[ch][ilms].lms_updates
                                                            + s->cdlms[ch][ilms].recent,
                                                        FFALIGN(s->cdlms[ch][ilms].order,
                                                                WMALL_COEFF_PAD_SIZE),
                                                        WMASIGN(residue));
            input = residue + (pred >> s->cdlms[ch][ilms].scaling);
            lms_update(s, ch, ilms, input);
            s->channel_residues[ch][icoef] = input;
        }
    }
    emms_c();
}

static void revert_inter_ch_decorr(WmallDecodeCtx *s, int tile_size)
{
    if (s->num_channels != 2)
        return;
    else if (s->is_channel_coded[0] || s->is_channel_coded[1]) {
        int icoef;
        for (icoef = 0; icoef < tile_size; icoef++) {
            s->channel_residues[0][icoef] -= s->channel_residues[1][icoef] >> 1;
            s->channel_residues[1][icoef] += s->channel_residues[0][icoef];
        }
    }
}

static void revert_acfilter(WmallDecodeCtx *s, int tile_size)
{
    int ich, pred, i, j;
    int16_t *filter_coeffs = s->acfilter_coeffs;
    int scaling            = s->acfilter_scaling;
    int order              = s->acfilter_order;

    for (ich = 0; ich < s->num_channels; ich++) {
        int *prevvalues = s->acfilter_prevvalues[ich];
        for (i = 0; i < order; i++) {
            pred = 0;
            for (j = 0; j < order; j++) {
                if (i <= j)
                    pred += filter_coeffs[j] * prevvalues[j - i];
                else
                    pred += s->channel_residues[ich][i - j - 1] * filter_coeffs[j];
            }
            pred >>= scaling;
            s->channel_residues[ich][i] += pred;
        }
        for (i = order; i < tile_size; i++) {
            pred = 0;
            for (j = 0; j < order; j++)
                pred += s->channel_residues[ich][i - j - 1] * filter_coeffs[j];
            pred >>= scaling;
            s->channel_residues[ich][i] += pred;
        }
        for (j = 0; j < order; j++)
            prevvalues[j] = s->channel_residues[ich][tile_size - j - 1];
    }
}

static int decode_subframe(WmallDecodeCtx *s)
{
    int offset        = s->samples_per_frame;
    int subframe_len  = s->samples_per_frame;
    int total_samples = s->samples_per_frame * s->num_channels;
    int i, j, rawpcm_tile, padding_zeroes, res;

    s->subframe_offset = get_bits_count(&s->gb);

    /* reset channel context and find the next block offset and size
        == the next block of the channel with the smallest number of
        decoded samples */
    for (i = 0; i < s->num_channels; i++) {
        if (offset > s->channel[i].decoded_samples) {
            offset = s->channel[i].decoded_samples;
            subframe_len =
                s->channel[i].subframe_len[s->channel[i].cur_subframe];
        }
    }

    /* get a list of all channels that contain the estimated block */
    s->channels_for_cur_subframe = 0;
    for (i = 0; i < s->num_channels; i++) {
        const int cur_subframe = s->channel[i].cur_subframe;
        /* subtract already processed samples */
        total_samples -= s->channel[i].decoded_samples;

        /* and count if there are multiple subframes that match our profile */
        if (offset == s->channel[i].decoded_samples &&
            subframe_len == s->channel[i].subframe_len[cur_subframe]) {
            total_samples -= s->channel[i].subframe_len[cur_subframe];
            s->channel[i].decoded_samples +=
                s->channel[i].subframe_len[cur_subframe];
            s->channel_indexes_for_cur_subframe[s->channels_for_cur_subframe] = i;
            ++s->channels_for_cur_subframe;
        }
    }

    /* check if the frame will be complete after processing the
        estimated block */
    if (!total_samples)
        s->parsed_all_subframes = 1;


    s->seekable_tile = get_bits1(&s->gb);
    if (s->seekable_tile) {
        clear_codec_buffers(s);

        s->do_arith_coding    = get_bits1(&s->gb);
        if (s->do_arith_coding) {
            avpriv_request_sample(s->avctx, "Arithmetic coding");
            return AVERROR_PATCHWELCOME;
        }
        s->do_ac_filter       = get_bits1(&s->gb);
        s->do_inter_ch_decorr = get_bits1(&s->gb);
        s->do_mclms           = get_bits1(&s->gb);

        if (s->do_ac_filter)
            decode_ac_filter(s);

        if (s->do_mclms)
            decode_mclms(s);

        if ((res = decode_cdlms(s)) < 0)
            return res;
        s->movave_scaling = get_bits(&s->gb, 3);
        s->quant_stepsize = get_bits(&s->gb, 8) + 1;

        reset_codec(s);
    } else if (!s->cdlms[0][0].order) {
        av_log(s->avctx, AV_LOG_DEBUG,
               "Waiting for seekable tile\n");
        av_frame_unref(s->frame);
        return -1;
    }

    rawpcm_tile = get_bits1(&s->gb);

    for (i = 0; i < s->num_channels; i++)
        s->is_channel_coded[i] = 1;

    if (!rawpcm_tile) {
        for (i = 0; i < s->num_channels; i++)
            s->is_channel_coded[i] = get_bits1(&s->gb);

        if (s->bV3RTM) {
            // LPC
            s->do_lpc = get_bits1(&s->gb);
            if (s->do_lpc) {
                decode_lpc(s);
                avpriv_request_sample(s->avctx, "Expect wrong output since "
                                      "inverse LPC filter");
            }
        } else
            s->do_lpc = 0;
    }


    if (get_bits1(&s->gb))
        padding_zeroes = get_bits(&s->gb, 5);
    else
        padding_zeroes = 0;

    if (rawpcm_tile) {
        int bits = s->bits_per_sample - padding_zeroes;
        if (bits <= 0) {
            av_log(s->avctx, AV_LOG_ERROR,
                   "Invalid number of padding bits in raw PCM tile\n");
            return AVERROR_INVALIDDATA;
        }
        ff_dlog(s->avctx, "RAWPCM %d bits per sample. "
                "total %d bits, remain=%d\n", bits,
                bits * s->num_channels * subframe_len, get_bits_count(&s->gb));
        for (i = 0; i < s->num_channels; i++)
            for (j = 0; j < subframe_len; j++)
                s->channel_coeffs[i][j] = get_sbits_long(&s->gb, bits);
    } else {
        for (i = 0; i < s->num_channels; i++)
            if (s->is_channel_coded[i]) {
                decode_channel_residues(s, i, subframe_len);
                if (s->seekable_tile)
                    use_high_update_speed(s, i);
                else
                    use_normal_update_speed(s, i);
                revert_cdlms(s, i, 0, subframe_len);
            } else {
                memset(s->channel_residues[i], 0, sizeof(**s->channel_residues) * subframe_len);
            }
    }
    if (s->do_mclms)
        revert_mclms(s, subframe_len);
    if (s->do_inter_ch_decorr)
        revert_inter_ch_decorr(s, subframe_len);
    if (s->do_ac_filter)
        revert_acfilter(s, subframe_len);

    /* Dequantize */
    if (s->quant_stepsize != 1)
        for (i = 0; i < s->num_channels; i++)
            for (j = 0; j < subframe_len; j++)
                s->channel_residues[i][j] *= s->quant_stepsize;

    /* Write to proper output buffer depending on bit-depth */
    for (i = 0; i < s->channels_for_cur_subframe; i++) {
        int c = s->channel_indexes_for_cur_subframe[i];
        int subframe_len = s->channel[c].subframe_len[s->channel[c].cur_subframe];

        for (j = 0; j < subframe_len; j++) {
            if (s->bits_per_sample == 16) {
                *s->samples_16[c]++ = (int16_t) s->channel_residues[c][j] << padding_zeroes;
            } else {
                *s->samples_32[c]++ = s->channel_residues[c][j] << (padding_zeroes + 8);
            }
        }
    }

    /* handled one subframe */
    for (i = 0; i < s->channels_for_cur_subframe; i++) {
        int c = s->channel_indexes_for_cur_subframe[i];
        if (s->channel[c].cur_subframe >= s->channel[c].num_subframes) {
            av_log(s->avctx, AV_LOG_ERROR, "broken subframe\n");
            return AVERROR_INVALIDDATA;
        }
        ++s->channel[c].cur_subframe;
    }
    return 0;
}

/**
 * @brief Decode one WMA frame.
 * @param s codec context
 * @return 0 if the trailer bit indicates that this is the last frame,
 *         1 if there are additional frames
 */
static int decode_frame(WmallDecodeCtx *s)
{
    GetBitContext* gb = &s->gb;
    int more_frames = 0, len = 0, i, ret;

    s->frame->nb_samples = s->samples_per_frame;
    if ((ret = ff_get_buffer(s->avctx, s->frame, 0)) < 0) {
        /* return an error if no frame could be decoded at all */
        s->packet_loss = 1;
        s->frame->nb_samples = 0;
        return ret;
    }
    for (i = 0; i < s->num_channels; i++) {
        s->samples_16[i] = (int16_t *)s->frame->extended_data[i];
        s->samples_32[i] = (int32_t *)s->frame->extended_data[i];
    }

    /* get frame length */
    if (s->len_prefix)
        len = get_bits(gb, s->log2_frame_size);

    /* decode tile information */
    if ((ret = decode_tilehdr(s))) {
        s->packet_loss = 1;
        av_frame_unref(s->frame);
        return ret;
    }

    /* read drc info */
    if (s->dynamic_range_compression)
        s->drc_gain = get_bits(gb, 8);

    /* no idea what these are for, might be the number of samples
       that need to be skipped at the beginning or end of a stream */
    if (get_bits1(gb)) {
        int av_unused skip;

        /* usually true for the first frame */
        if (get_bits1(gb)) {
            skip = get_bits(gb, av_log2(s->samples_per_frame * 2));
            ff_dlog(s->avctx, "start skip: %i\n", skip);
        }

        /* sometimes true for the last frame */
        if (get_bits1(gb)) {
            skip = get_bits(gb, av_log2(s->samples_per_frame * 2));
            ff_dlog(s->avctx, "end skip: %i\n", skip);
        }

    }

    /* reset subframe states */
    s->parsed_all_subframes = 0;
    for (i = 0; i < s->num_channels; i++) {
        s->channel[i].decoded_samples = 0;
        s->channel[i].cur_subframe    = 0;
    }

    /* decode all subframes */
    while (!s->parsed_all_subframes) {
        int decoded_samples = s->channel[0].decoded_samples;
        if (decode_subframe(s) < 0) {
            s->packet_loss = 1;
            if (s->frame->nb_samples)
                s->frame->nb_samples = decoded_samples;
            return 0;
        }
    }

    ff_dlog(s->avctx, "Frame done\n");

    s->skip_frame = 0;

    if (s->len_prefix) {
        if (len != (get_bits_count(gb) - s->frame_offset) + 2) {
            /* FIXME: not sure if this is always an error */
            av_log(s->avctx, AV_LOG_ERROR,
                   "frame[%"PRIu32"] would have to skip %i bits\n",
                   s->frame_num,
                   len - (get_bits_count(gb) - s->frame_offset) - 1);
            s->packet_loss = 1;
            return 0;
        }

        /* skip the rest of the frame data */
        skip_bits_long(gb, len - (get_bits_count(gb) - s->frame_offset) - 1);
    }

    /* decode trailer bit */
    more_frames = get_bits1(gb);
    ++s->frame_num;
    return more_frames;
}

/**
 * @brief Calculate remaining input buffer length.
 * @param s  codec context
 * @param gb bitstream reader context
 * @return remaining size in bits
 */
static int remaining_bits(WmallDecodeCtx *s, GetBitContext *gb)
{
    return s->buf_bit_size - get_bits_count(gb);
}

/**
 * @brief Fill the bit reservoir with a (partial) frame.
 * @param s      codec context
 * @param gb     bitstream reader context
 * @param len    length of the partial frame
 * @param append decides whether to reset the buffer or not
 */
static void save_bits(WmallDecodeCtx *s, GetBitContext* gb, int len,
                      int append)
{
    int buflen;
    PutBitContext tmp;

    /* when the frame data does not need to be concatenated, the input buffer
        is reset and additional bits from the previous frame are copied
        and skipped later so that a fast byte copy is possible */

    if (!append) {
        s->frame_offset   = get_bits_count(gb) & 7;
        s->num_saved_bits = s->frame_offset;
        init_put_bits(&s->pb, s->frame_data, MAX_FRAMESIZE);
    }

    buflen = (s->num_saved_bits + len + 8) >> 3;

    if (len <= 0 || buflen > MAX_FRAMESIZE) {
        avpriv_request_sample(s->avctx, "Too small input buffer");
        s->packet_loss = 1;
        return;
    }

    s->num_saved_bits += len;
    if (!append) {
        avpriv_copy_bits(&s->pb, gb->buffer + (get_bits_count(gb) >> 3),
                         s->num_saved_bits);
    } else {
        int align = 8 - (get_bits_count(gb) & 7);
        align = FFMIN(align, len);
        put_bits(&s->pb, align, get_bits(gb, align));
        len -= align;
        avpriv_copy_bits(&s->pb, gb->buffer + (get_bits_count(gb) >> 3), len);
    }
    skip_bits_long(gb, len);

    tmp = s->pb;
    flush_put_bits(&tmp);

    init_get_bits(&s->gb, s->frame_data, s->num_saved_bits);
    skip_bits(&s->gb, s->frame_offset);
}

static int decode_packet(AVCodecContext *avctx, void *data, int *got_frame_ptr,
                         AVPacket* avpkt)
{
    WmallDecodeCtx *s = avctx->priv_data;
    GetBitContext* gb  = &s->pgb;
    const uint8_t* buf = avpkt->data;
    int buf_size       = avpkt->size;
    int num_bits_prev_frame, packet_sequence_number, spliced_packet;

    s->frame->nb_samples = 0;

    if (s->packet_done || s->packet_loss) {
        s->packet_done = 0;

        if (!buf_size)
            return 0;
        /* sanity check for the buffer length */
        if (buf_size < avctx->block_align) {
            av_log(avctx, AV_LOG_ERROR, "buf size %d invalid\n", buf_size);
            return AVERROR_INVALIDDATA;
        }

        s->next_packet_start = buf_size - avctx->block_align;
        buf_size             = avctx->block_align;
        s->buf_bit_size      = buf_size << 3;

        /* parse packet header */
        init_get_bits(gb, buf, s->buf_bit_size);
        packet_sequence_number = get_bits(gb, 4);
        skip_bits(gb, 1);   // Skip seekable_frame_in_packet, currently ununused
        spliced_packet = get_bits1(gb);
        if (spliced_packet)
            avpriv_request_sample(avctx, "Bitstream splicing");

        /* get number of bits that need to be added to the previous frame */
        num_bits_prev_frame = get_bits(gb, s->log2_frame_size);

        /* check for packet loss */
        if (!s->packet_loss &&
            ((s->packet_sequence_number + 1) & 0xF) != packet_sequence_number) {
            s->packet_loss = 1;
            av_log(avctx, AV_LOG_ERROR,
                   "Packet loss detected! seq %"PRIx8" vs %x\n",
                   s->packet_sequence_number, packet_sequence_number);
        }
        s->packet_sequence_number = packet_sequence_number;

        if (num_bits_prev_frame > 0) {
            int remaining_packet_bits = s->buf_bit_size - get_bits_count(gb);
            if (num_bits_prev_frame >= remaining_packet_bits) {
                num_bits_prev_frame = remaining_packet_bits;
                s->packet_done = 1;
            }

            /* Append the previous frame data to the remaining data from the
             * previous packet to create a full frame. */
            save_bits(s, gb, num_bits_prev_frame, 1);

            /* decode the cross packet frame if it is valid */
            if (num_bits_prev_frame < remaining_packet_bits && !s->packet_loss)
                decode_frame(s);
        } else if (s->num_saved_bits - s->frame_offset) {
            ff_dlog(avctx, "ignoring %x previously saved bits\n",
                    s->num_saved_bits - s->frame_offset);
        }

        if (s->packet_loss) {
            /* Reset number of saved bits so that the decoder does not start
             * to decode incomplete frames in the s->len_prefix == 0 case. */
            s->num_saved_bits = 0;
            s->packet_loss    = 0;
            init_put_bits(&s->pb, s->frame_data, MAX_FRAMESIZE);
        }

    } else {
        int frame_size;

        s->buf_bit_size = (avpkt->size - s->next_packet_start) << 3;
        init_get_bits(gb, avpkt->data, s->buf_bit_size);
        skip_bits(gb, s->packet_offset);

        if (s->len_prefix && remaining_bits(s, gb) > s->log2_frame_size &&
            (frame_size = show_bits(gb, s->log2_frame_size)) &&
            frame_size <= remaining_bits(s, gb)) {
            save_bits(s, gb, frame_size, 0);
            s->packet_done = !decode_frame(s);
        } else if (!s->len_prefix
                   && s->num_saved_bits > get_bits_count(&s->gb)) {
            /* when the frames do not have a length prefix, we don't know the
             * compressed length of the individual frames however, we know what
             * part of a new packet belongs to the previous frame therefore we
             * save the incoming packet first, then we append the "previous
             * frame" data from the next packet so that we get a buffer that
             * only contains full frames */
            s->packet_done = !decode_frame(s);
        } else {
            s->packet_done = 1;
        }
    }

    if (s->packet_done && !s->packet_loss &&
        remaining_bits(s, gb) > 0) {
        /* save the rest of the data so that it can be decoded
         * with the next packet */
        save_bits(s, gb, remaining_bits(s, gb), 0);
    }

    *got_frame_ptr   = s->frame->nb_samples > 0;
    av_frame_move_ref(data, s->frame);

    s->packet_offset = get_bits_count(gb) & 7;

    return (s->packet_loss) ? AVERROR_INVALIDDATA : get_bits_count(gb) >> 3;
}

static void flush(AVCodecContext *avctx)
{
    WmallDecodeCtx *s    = avctx->priv_data;
    s->packet_loss       = 1;
    s->packet_done       = 0;
    s->num_saved_bits    = 0;
    s->frame_offset      = 0;
    s->next_packet_start = 0;
    s->cdlms[0][0].order = 0;
    s->frame->nb_samples = 0;
    init_put_bits(&s->pb, s->frame_data, MAX_FRAMESIZE);
}

static av_cold int decode_close(AVCodecContext *avctx)
{
    WmallDecodeCtx *s = avctx->priv_data;

    av_frame_free(&s->frame);

    return 0;
}

AVCodec ff_wmalossless_decoder = {
    .name           = "wmalossless",
    .long_name      = NULL_IF_CONFIG_SMALL("Windows Media Audio Lossless"),
    .type           = AVMEDIA_TYPE_AUDIO,
    .id             = AV_CODEC_ID_WMALOSSLESS,
    .priv_data_size = sizeof(WmallDecodeCtx),
    .init           = decode_init,
    .close          = decode_close,
    .decode         = decode_packet,
    .flush          = flush,
    .capabilities   = AV_CODEC_CAP_SUBFRAMES | AV_CODEC_CAP_DR1 | AV_CODEC_CAP_DELAY,
    .sample_fmts    = (const enum AVSampleFormat[]) { AV_SAMPLE_FMT_S16P,
                                                      AV_SAMPLE_FMT_S32P,
                                                      AV_SAMPLE_FMT_NONE },
};<|MERGE_RESOLUTION|>--- conflicted
+++ resolved
@@ -71,12 +71,8 @@
     /* generic decoder variables */
     AVCodecContext  *avctx;
     AVFrame         *frame;
-<<<<<<< HEAD
     LLAudDSPContext dsp;                           ///< accelerated DSP functions
-    uint8_t         frame_data[MAX_FRAMESIZE + FF_INPUT_BUFFER_PADDING_SIZE];  ///< compressed frame data
-=======
     uint8_t         frame_data[MAX_FRAMESIZE + AV_INPUT_BUFFER_PADDING_SIZE];  ///< compressed frame data
->>>>>>> 059a9348
     PutBitContext   pb;                             ///< context for filling the frame_data buffer
 
     /* frame size dependent frame information (set during initialization) */
