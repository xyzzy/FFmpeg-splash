/*
 * FFV1 codec for libavcodec
 *
 * Copyright (c) 2003 Michael Niedermayer <michaelni@gmx.at>
 *
 * This file is part of FFmpeg.
 *
 * FFmpeg is free software; you can redistribute it and/or
 * modify it under the terms of the GNU Lesser General Public
 * License as published by the Free Software Foundation; either
 * version 2.1 of the License, or (at your option) any later version.
 *
 * FFmpeg is distributed in the hope that it will be useful,
 * but WITHOUT ANY WARRANTY; without even the implied warranty of
 * MERCHANTABILITY or FITNESS FOR A PARTICULAR PURPOSE.  See the GNU
 * Lesser General Public License for more details.
 *
 * You should have received a copy of the GNU Lesser General Public
 * License along with FFmpeg; if not, write to the Free Software
 * Foundation, Inc., 51 Franklin Street, Fifth Floor, Boston, MA 02110-1301 USA
 */

/**
 * @file
 * FF Video Codec 1 (a lossless codec)
 */

#include "avcodec.h"
#include "get_bits.h"
#include "put_bits.h"
#include "dsputil.h"
#include "rangecoder.h"
#include "golomb.h"
#include "mathops.h"
#include "libavutil/avassert.h"

#define MAX_PLANES 4
#define CONTEXT_SIZE 32

#define MAX_QUANT_TABLES 8
#define MAX_CONTEXT_INPUTS 5

extern const uint8_t ff_log2_run[41];

static const int8_t quant5_10bit[256]={
 0, 0, 0, 0, 0, 0, 0, 0, 0, 0, 0, 1, 1, 1, 1, 1,
 1, 1, 1, 1, 1, 1, 1, 1, 1, 1, 1, 1, 1, 1, 1, 1,
 1, 1, 1, 1, 1, 1, 1, 1, 1, 1, 1, 1, 1, 1, 1, 1,
 1, 1, 2, 2, 2, 2, 2, 2, 2, 2, 2, 2, 2, 2, 2, 2,
 2, 2, 2, 2, 2, 2, 2, 2, 2, 2, 2, 2, 2, 2, 2, 2,
 2, 2, 2, 2, 2, 2, 2, 2, 2, 2, 2, 2, 2, 2, 2, 2,
 2, 2, 2, 2, 2, 2, 2, 2, 2, 2, 2, 2, 2, 2, 2, 2,
 2, 2, 2, 2, 2, 2, 2, 2, 2, 2, 2, 2, 2, 2, 2, 2,
-2,-2,-2,-2,-2,-2,-2,-2,-2,-2,-2,-2,-2,-2,-2,-2,
-2,-2,-2,-2,-2,-2,-2,-2,-2,-2,-2,-2,-2,-2,-2,-2,
-2,-2,-2,-2,-2,-2,-2,-2,-2,-2,-2,-2,-2,-2,-2,-2,
-2,-2,-2,-2,-2,-2,-2,-2,-2,-2,-2,-2,-2,-2,-2,-2,
-2,-2,-2,-2,-2,-2,-2,-2,-2,-2,-2,-2,-2,-2,-2,-1,
-1,-1,-1,-1,-1,-1,-1,-1,-1,-1,-1,-1,-1,-1,-1,-1,
-1,-1,-1,-1,-1,-1,-1,-1,-1,-1,-1,-1,-1,-1,-1,-1,
-1,-1,-1,-1,-1,-1,-0,-0,-0,-0,-0,-0,-0,-0,-0,-0,
};

static const int8_t quant5[256]={
 0, 1, 1, 1, 2, 2, 2, 2, 2, 2, 2, 2, 2, 2, 2, 2,
 2, 2, 2, 2, 2, 2, 2, 2, 2, 2, 2, 2, 2, 2, 2, 2,
 2, 2, 2, 2, 2, 2, 2, 2, 2, 2, 2, 2, 2, 2, 2, 2,
 2, 2, 2, 2, 2, 2, 2, 2, 2, 2, 2, 2, 2, 2, 2, 2,
 2, 2, 2, 2, 2, 2, 2, 2, 2, 2, 2, 2, 2, 2, 2, 2,
 2, 2, 2, 2, 2, 2, 2, 2, 2, 2, 2, 2, 2, 2, 2, 2,
 2, 2, 2, 2, 2, 2, 2, 2, 2, 2, 2, 2, 2, 2, 2, 2,
 2, 2, 2, 2, 2, 2, 2, 2, 2, 2, 2, 2, 2, 2, 2, 2,
-2,-2,-2,-2,-2,-2,-2,-2,-2,-2,-2,-2,-2,-2,-2,-2,
-2,-2,-2,-2,-2,-2,-2,-2,-2,-2,-2,-2,-2,-2,-2,-2,
-2,-2,-2,-2,-2,-2,-2,-2,-2,-2,-2,-2,-2,-2,-2,-2,
-2,-2,-2,-2,-2,-2,-2,-2,-2,-2,-2,-2,-2,-2,-2,-2,
-2,-2,-2,-2,-2,-2,-2,-2,-2,-2,-2,-2,-2,-2,-2,-2,
-2,-2,-2,-2,-2,-2,-2,-2,-2,-2,-2,-2,-2,-2,-2,-2,
-2,-2,-2,-2,-2,-2,-2,-2,-2,-2,-2,-2,-2,-2,-2,-2,
-2,-2,-2,-2,-2,-2,-2,-2,-2,-2,-2,-2,-2,-1,-1,-1,
};

static const int8_t quant9_10bit[256]={
 0, 0, 0, 0, 0, 1, 1, 1, 1, 1, 1, 1, 1, 2, 2, 2,
 2, 2, 2, 2, 2, 2, 2, 2, 2, 2, 2, 3, 3, 3, 3, 3,
 3, 3, 3, 3, 3, 3, 3, 3, 3, 3, 3, 3, 3, 3, 3, 3,
 3, 3, 3, 3, 3, 3, 3, 3, 4, 4, 4, 4, 4, 4, 4, 4,
 4, 4, 4, 4, 4, 4, 4, 4, 4, 4, 4, 4, 4, 4, 4, 4,
 4, 4, 4, 4, 4, 4, 4, 4, 4, 4, 4, 4, 4, 4, 4, 4,
 4, 4, 4, 4, 4, 4, 4, 4, 4, 4, 4, 4, 4, 4, 4, 4,
 4, 4, 4, 4, 4, 4, 4, 4, 4, 4, 4, 4, 4, 4, 4, 4,
-4,-4,-4,-4,-4,-4,-4,-4,-4,-4,-4,-4,-4,-4,-4,-4,
-4,-4,-4,-4,-4,-4,-4,-4,-4,-4,-4,-4,-4,-4,-4,-4,
-4,-4,-4,-4,-4,-4,-4,-4,-4,-4,-4,-4,-4,-4,-4,-4,
-4,-4,-4,-4,-4,-4,-4,-4,-4,-4,-4,-4,-4,-4,-4,-4,
-4,-4,-4,-4,-4,-4,-4,-4,-4,-3,-3,-3,-3,-3,-3,-3,
-3,-3,-3,-3,-3,-3,-3,-3,-3,-3,-3,-3,-3,-3,-3,-3,
-3,-3,-3,-3,-3,-3,-2,-2,-2,-2,-2,-2,-2,-2,-2,-2,
-2,-2,-2,-2,-1,-1,-1,-1,-1,-1,-1,-1,-0,-0,-0,-0,
};

static const int8_t quant11[256]={
 0, 1, 2, 2, 2, 3, 3, 3, 3, 3, 3, 3, 4, 4, 4, 4,
 4, 4, 4, 4, 4, 4, 4, 4, 4, 4, 4, 4, 4, 4, 4, 4,
 4, 4, 4, 5, 5, 5, 5, 5, 5, 5, 5, 5, 5, 5, 5, 5,
 5, 5, 5, 5, 5, 5, 5, 5, 5, 5, 5, 5, 5, 5, 5, 5,
 5, 5, 5, 5, 5, 5, 5, 5, 5, 5, 5, 5, 5, 5, 5, 5,
 5, 5, 5, 5, 5, 5, 5, 5, 5, 5, 5, 5, 5, 5, 5, 5,
 5, 5, 5, 5, 5, 5, 5, 5, 5, 5, 5, 5, 5, 5, 5, 5,
 5, 5, 5, 5, 5, 5, 5, 5, 5, 5, 5, 5, 5, 5, 5, 5,
-5,-5,-5,-5,-5,-5,-5,-5,-5,-5,-5,-5,-5,-5,-5,-5,
-5,-5,-5,-5,-5,-5,-5,-5,-5,-5,-5,-5,-5,-5,-5,-5,
-5,-5,-5,-5,-5,-5,-5,-5,-5,-5,-5,-5,-5,-5,-5,-5,
-5,-5,-5,-5,-5,-5,-5,-5,-5,-5,-5,-5,-5,-5,-5,-5,
-5,-5,-5,-5,-5,-5,-5,-5,-5,-5,-5,-5,-5,-5,-5,-5,
-5,-5,-5,-5,-5,-5,-5,-5,-5,-5,-5,-5,-5,-5,-4,-4,
-4,-4,-4,-4,-4,-4,-4,-4,-4,-4,-4,-4,-4,-4,-4,-4,
-4,-4,-4,-4,-4,-3,-3,-3,-3,-3,-3,-3,-2,-2,-2,-1,
};

static const uint8_t ver2_state[256]= {
   0,  10,  10,  10,  10,  16,  16,  16,  28,  16,  16,  29,  42,  49,  20,  49,
  59,  25,  26,  26,  27,  31,  33,  33,  33,  34,  34,  37,  67,  38,  39,  39,
  40,  40,  41,  79,  43,  44,  45,  45,  48,  48,  64,  50,  51,  52,  88,  52,
  53,  74,  55,  57,  58,  58,  74,  60, 101,  61,  62,  84,  66,  66,  68,  69,
  87,  82,  71,  97,  73,  73,  82,  75, 111,  77,  94,  78,  87,  81,  83,  97,
  85,  83,  94,  86,  99,  89,  90,  99, 111,  92,  93, 134,  95,  98, 105,  98,
 105, 110, 102, 108, 102, 118, 103, 106, 106, 113, 109, 112, 114, 112, 116, 125,
 115, 116, 117, 117, 126, 119, 125, 121, 121, 123, 145, 124, 126, 131, 127, 129,
 165, 130, 132, 138, 133, 135, 145, 136, 137, 139, 146, 141, 143, 142, 144, 148,
 147, 155, 151, 149, 151, 150, 152, 157, 153, 154, 156, 168, 158, 162, 161, 160,
 172, 163, 169, 164, 166, 184, 167, 170, 177, 174, 171, 173, 182, 176, 180, 178,
 175, 189, 179, 181, 186, 183, 192, 185, 200, 187, 191, 188, 190, 197, 193, 196,
 197, 194, 195, 196, 198, 202, 199, 201, 210, 203, 207, 204, 205, 206, 208, 214,
 209, 211, 221, 212, 213, 215, 224, 216, 217, 218, 219, 220, 222, 228, 223, 225,
 226, 224, 227, 229, 240, 230, 231, 232, 233, 234, 235, 236, 238, 239, 237, 242,
 241, 243, 242, 244, 245, 246, 247, 248, 249, 250, 251, 252, 252, 253, 254, 255,
};

typedef struct VlcState{
    int16_t drift;
    uint16_t error_sum;
    int8_t bias;
    uint8_t count;
} VlcState;

typedef struct PlaneContext{
    int16_t quant_table[MAX_CONTEXT_INPUTS][256];
    int quant_table_index;
    int context_count;
    uint8_t (*state)[CONTEXT_SIZE];
    VlcState *vlc_state;
    uint8_t interlace_bit_state[2];
} PlaneContext;

#define MAX_SLICES 256

typedef struct FFV1Context{
    AVCodecContext *avctx;
    RangeCoder c;
    GetBitContext gb;
    PutBitContext pb;
    uint64_t rc_stat[256][2];
    uint64_t (*rc_stat2[MAX_QUANT_TABLES])[32][2];
    int version;
    int width, height;
    int chroma_h_shift, chroma_v_shift;
    int transparency;
    int flags;
    int picture_number;
    AVFrame picture;
    int plane_count;
    int ac;                              ///< 1=range coder <-> 0=golomb rice
    PlaneContext plane[MAX_PLANES];
    int16_t quant_table[MAX_CONTEXT_INPUTS][256];
    int16_t quant_tables[MAX_QUANT_TABLES][MAX_CONTEXT_INPUTS][256];
    int context_count[MAX_QUANT_TABLES];
    uint8_t state_transition[256];
    uint8_t (*initial_states[MAX_QUANT_TABLES])[32];
    int run_index;
    int colorspace;
    int16_t *sample_buffer;
    int gob_count;
    int packed_at_lsb;

    int quant_table_count;

    DSPContext dsp;

    struct FFV1Context *slice_context[MAX_SLICES];
    int slice_count;
    int num_v_slices;
    int num_h_slices;
    int slice_width;
    int slice_height;
    int slice_x;
    int slice_y;
}FFV1Context;

static av_always_inline int fold(int diff, int bits){
    if(bits==8)
        diff= (int8_t)diff;
    else{
        diff+= 1<<(bits-1);
        diff&=(1<<bits)-1;
        diff-= 1<<(bits-1);
    }

    return diff;
}

static inline int predict(int16_t *src, int16_t *last)
{
    const int LT= last[-1];
    const int  T= last[ 0];
    const int L =  src[-1];

    return mid_pred(L, L + T - LT, T);
}

static inline int get_context(PlaneContext *p, int16_t *src,
                              int16_t *last, int16_t *last2)
{
    const int LT= last[-1];
    const int  T= last[ 0];
    const int RT= last[ 1];
    const int L =  src[-1];

    if(p->quant_table[3][127]){
        const int TT= last2[0];
        const int LL=  src[-2];
        return p->quant_table[0][(L-LT) & 0xFF] + p->quant_table[1][(LT-T) & 0xFF] + p->quant_table[2][(T-RT) & 0xFF]
              +p->quant_table[3][(LL-L) & 0xFF] + p->quant_table[4][(TT-T) & 0xFF];
    }else
        return p->quant_table[0][(L-LT) & 0xFF] + p->quant_table[1][(LT-T) & 0xFF] + p->quant_table[2][(T-RT) & 0xFF];
}

static void find_best_state(uint8_t best_state[256][256], const uint8_t one_state[256]){
    int i,j,k,m;
    double l2tab[256];

    for(i=1; i<256; i++)
        l2tab[i]= log2(i/256.0);

    for(i=0; i<256; i++){
        double best_len[256];
        double p= i/256.0;

        for(j=0; j<256; j++)
            best_len[j]= 1<<30;

        for(j=FFMAX(i-10,1); j<FFMIN(i+11,256); j++){
            double occ[256]={0};
            double len=0;
            occ[j]=1.0;
            for(k=0; k<256; k++){
                double newocc[256]={0};
                for(m=1; m<256; m++){
                    if(occ[m]){
                        len -=occ[m]*(     p *l2tab[    m]
                                      + (1-p)*l2tab[256-m]);
                    }
                }
                if(len < best_len[k]){
                    best_len[k]= len;
                    best_state[i][k]= j;
                }
                for(m=0; m<256; m++){
                    if(occ[m]){
                        newocc[    one_state[    m]] += occ[m]*   p ;
                        newocc[256-one_state[256-m]] += occ[m]*(1-p);
                    }
                }
                memcpy(occ, newocc, sizeof(occ));
            }
        }
    }
}

static av_always_inline av_flatten void put_symbol_inline(RangeCoder *c, uint8_t *state, int v, int is_signed, uint64_t rc_stat[256][2], uint64_t rc_stat2[32][2]){
    int i;

#define put_rac(C,S,B) \
do{\
    if(rc_stat){\
    rc_stat[*(S)][B]++;\
        rc_stat2[(S)-state][B]++;\
    }\
    put_rac(C,S,B);\
}while(0)

    if(v){
        const int a= FFABS(v);
        const int e= av_log2(a);
        put_rac(c, state+0, 0);
        if(e<=9){
            for(i=0; i<e; i++){
                put_rac(c, state+1+i, 1);  //1..10
            }
            put_rac(c, state+1+i, 0);

            for(i=e-1; i>=0; i--){
                put_rac(c, state+22+i, (a>>i)&1); //22..31
            }

            if(is_signed)
                put_rac(c, state+11 + e, v < 0); //11..21
        }else{
            for(i=0; i<e; i++){
                put_rac(c, state+1+FFMIN(i,9), 1);  //1..10
            }
            put_rac(c, state+1+9, 0);

            for(i=e-1; i>=0; i--){
                put_rac(c, state+22+FFMIN(i,9), (a>>i)&1); //22..31
            }

            if(is_signed)
                put_rac(c, state+11 + 10, v < 0); //11..21
        }
    }else{
        put_rac(c, state+0, 1);
    }
#undef put_rac
}

static void av_noinline put_symbol(RangeCoder *c, uint8_t *state, int v, int is_signed){
    put_symbol_inline(c, state, v, is_signed, NULL, NULL);
}

static inline av_flatten int get_symbol_inline(RangeCoder *c, uint8_t *state, int is_signed){
    if(get_rac(c, state+0))
        return 0;
    else{
        int i, e, a;
        e= 0;
        while(get_rac(c, state+1 + FFMIN(e,9))){ //1..10
            e++;
        }

        a= 1;
        for(i=e-1; i>=0; i--){
            a += a + get_rac(c, state+22 + FFMIN(i,9)); //22..31
        }

        e= -(is_signed && get_rac(c, state+11 + FFMIN(e, 10))); //11..21
        return (a^e)-e;
    }
}

static int av_noinline get_symbol(RangeCoder *c, uint8_t *state, int is_signed){
    return get_symbol_inline(c, state, is_signed);
}

static inline void update_vlc_state(VlcState * const state, const int v){
    int drift= state->drift;
    int count= state->count;
    state->error_sum += FFABS(v);
    drift += v;

    if(count == 128){ //FIXME variable
        count >>= 1;
        drift >>= 1;
        state->error_sum >>= 1;
    }
    count++;

    if(drift <= -count){
        if(state->bias > -128) state->bias--;

        drift += count;
        if(drift <= -count)
            drift= -count + 1;
    }else if(drift > 0){
        if(state->bias <  127) state->bias++;

        drift -= count;
        if(drift > 0)
            drift= 0;
    }

    state->drift= drift;
    state->count= count;
}

static inline void put_vlc_symbol(PutBitContext *pb, VlcState * const state, int v, int bits){
    int i, k, code;
//printf("final: %d ", v);
    v = fold(v - state->bias, bits);

    i= state->count;
    k=0;
    while(i < state->error_sum){ //FIXME optimize
        k++;
        i += i;
    }

    assert(k<=8);

#if 0 // JPEG LS
    if(k==0 && 2*state->drift <= - state->count) code= v ^ (-1);
    else                                         code= v;
#else
     code= v ^ ((2*state->drift + state->count)>>31);
#endif

//printf("v:%d/%d bias:%d error:%d drift:%d count:%d k:%d\n", v, code, state->bias, state->error_sum, state->drift, state->count, k);
    set_sr_golomb(pb, code, k, 12, bits);

    update_vlc_state(state, v);
}

static inline int get_vlc_symbol(GetBitContext *gb, VlcState * const state, int bits){
    int k, i, v, ret;

    i= state->count;
    k=0;
    while(i < state->error_sum){ //FIXME optimize
        k++;
        i += i;
    }

    assert(k<=8);

    v= get_sr_golomb(gb, k, 12, bits);
//printf("v:%d bias:%d error:%d drift:%d count:%d k:%d", v, state->bias, state->error_sum, state->drift, state->count, k);

#if 0 // JPEG LS
    if(k==0 && 2*state->drift <= - state->count) v ^= (-1);
#else
     v ^= ((2*state->drift + state->count)>>31);
#endif

    ret= fold(v + state->bias, bits);

    update_vlc_state(state, v);
//printf("final: %d\n", ret);
    return ret;
}

#if CONFIG_FFV1_ENCODER
static av_always_inline int encode_line(FFV1Context *s, int w,
                                        int16_t *sample[2],
                                        int plane_index, int bits)
{
    PlaneContext * const p= &s->plane[plane_index];
    RangeCoder * const c= &s->c;
    int x;
    int run_index= s->run_index;
    int run_count=0;
    int run_mode=0;

    if(s->ac){
        if(c->bytestream_end - c->bytestream < w*35){
            av_log(s->avctx, AV_LOG_ERROR, "encoded frame too large\n");
            return -1;
        }
    }else{
        if(s->pb.buf_end - s->pb.buf - (put_bits_count(&s->pb)>>3) < w*4){
            av_log(s->avctx, AV_LOG_ERROR, "encoded frame too large\n");
            return -1;
        }
    }

    for(x=0; x<w; x++){
        int diff, context;

        context= get_context(p, sample[0]+x, sample[1]+x, sample[2]+x);
        diff= sample[0][x] - predict(sample[0]+x, sample[1]+x);

        if(context < 0){
            context = -context;
            diff= -diff;
        }

        diff= fold(diff, bits);

        if(s->ac){
            if(s->flags & CODEC_FLAG_PASS1){
                put_symbol_inline(c, p->state[context], diff, 1, s->rc_stat, s->rc_stat2[p->quant_table_index][context]);
            }else{
                put_symbol_inline(c, p->state[context], diff, 1, NULL, NULL);
            }
        }else{
            if(context == 0) run_mode=1;

            if(run_mode){

                if(diff){
                    while(run_count >= 1<<ff_log2_run[run_index]){
                        run_count -= 1<<ff_log2_run[run_index];
                        run_index++;
                        put_bits(&s->pb, 1, 1);
                    }

                    put_bits(&s->pb, 1 + ff_log2_run[run_index], run_count);
                    if(run_index) run_index--;
                    run_count=0;
                    run_mode=0;
                    if(diff>0) diff--;
                }else{
                    run_count++;
                }
            }

//            printf("count:%d index:%d, mode:%d, x:%d y:%d pos:%d\n", run_count, run_index, run_mode, x, y, (int)put_bits_count(&s->pb));

            if(run_mode == 0)
                put_vlc_symbol(&s->pb, &p->vlc_state[context], diff, bits);
        }
    }
    if(run_mode){
        while(run_count >= 1<<ff_log2_run[run_index]){
            run_count -= 1<<ff_log2_run[run_index];
            run_index++;
            put_bits(&s->pb, 1, 1);
        }

        if(run_count)
            put_bits(&s->pb, 1, 1);
    }
    s->run_index= run_index;

    return 0;
}

static void encode_plane(FFV1Context *s, uint8_t *src, int w, int h, int stride, int plane_index){
    int x,y,i;
    const int ring_size= s->avctx->context_model ? 3 : 2;
    int16_t *sample[3];
    s->run_index=0;

    memset(s->sample_buffer, 0, ring_size*(w+6)*sizeof(*s->sample_buffer));

    for(y=0; y<h; y++){
        for(i=0; i<ring_size; i++)
            sample[i]= s->sample_buffer + (w+6)*((h+i-y)%ring_size) + 3;

        sample[0][-1]= sample[1][0  ];
        sample[1][ w]= sample[1][w-1];
//{START_TIMER
        if(s->avctx->bits_per_raw_sample<=8){
            for(x=0; x<w; x++){
                sample[0][x]= src[x + stride*y];
            }
            encode_line(s, w, sample, plane_index, 8);
        }else{
            if(s->packed_at_lsb){
                for(x=0; x<w; x++){
                    sample[0][x]= ((uint16_t*)(src + stride*y))[x];
                }
            }else{
                for(x=0; x<w; x++){
                    sample[0][x]= ((uint16_t*)(src + stride*y))[x] >> (16 - s->avctx->bits_per_raw_sample);
                }
            }
            encode_line(s, w, sample, plane_index, s->avctx->bits_per_raw_sample);
        }
//STOP_TIMER("encode line")}
    }
}

static void encode_rgb_frame(FFV1Context *s, uint32_t *src, int w, int h, int stride){
    int x, y, p, i;
    const int ring_size= s->avctx->context_model ? 3 : 2;
    int16_t *sample[4][3];
    s->run_index=0;

    memset(s->sample_buffer, 0, ring_size*4*(w+6)*sizeof(*s->sample_buffer));

    for(y=0; y<h; y++){
        for(i=0; i<ring_size; i++)
            for(p=0; p<4; p++)
                sample[p][i]= s->sample_buffer + p*ring_size*(w+6) + ((h+i-y)%ring_size)*(w+6) + 3;

        for(x=0; x<w; x++){
            unsigned v= src[x + stride*y];
            int b= v&0xFF;
            int g= (v>>8)&0xFF;
            int r= (v>>16)&0xFF;
            int a=  v>>24;

            b -= g;
            r -= g;
            g += (b + r)>>2;
            b += 0x100;
            r += 0x100;

//            assert(g>=0 && b>=0 && r>=0);
//            assert(g<256 && b<512 && r<512);
            sample[0][0][x]= g;
            sample[1][0][x]= b;
            sample[2][0][x]= r;
            sample[3][0][x]= a;
        }
        for(p=0; p<3 + s->transparency; p++){
            sample[p][0][-1]= sample[p][1][0  ];
            sample[p][1][ w]= sample[p][1][w-1];
            encode_line(s, w, sample[p], (p+1)/2, 9);
        }
    }
}

static void write_quant_table(RangeCoder *c, int16_t *quant_table){
    int last=0;
    int i;
    uint8_t state[CONTEXT_SIZE];
    memset(state, 128, sizeof(state));

    for(i=1; i<128 ; i++){
        if(quant_table[i] != quant_table[i-1]){
            put_symbol(c, state, i-last-1, 0);
            last= i;
        }
    }
    put_symbol(c, state, i-last-1, 0);
}

static void write_quant_tables(RangeCoder *c, int16_t quant_table[MAX_CONTEXT_INPUTS][256]){
    int i;
    for(i=0; i<5; i++)
        write_quant_table(c, quant_table[i]);
}

static void write_header(FFV1Context *f){
    uint8_t state[CONTEXT_SIZE];
    int i, j;
    RangeCoder * const c= &f->slice_context[0]->c;

    memset(state, 128, sizeof(state));

    if(f->version < 2){
        put_symbol(c, state, f->version, 0);
        put_symbol(c, state, f->ac, 0);
        if(f->ac>1){
            for(i=1; i<256; i++){
                put_symbol(c, state, f->state_transition[i] - c->one_state[i], 1);
            }
        }
        put_symbol(c, state, f->colorspace, 0); //YUV cs type
        if(f->version>0)
            put_symbol(c, state, f->avctx->bits_per_raw_sample, 0);
        put_rac(c, state, 1); //chroma planes
            put_symbol(c, state, f->chroma_h_shift, 0);
            put_symbol(c, state, f->chroma_v_shift, 0);
        put_rac(c, state, f->transparency);

        write_quant_tables(c, f->quant_table);
    }else{
        put_symbol(c, state, f->slice_count, 0);
        for(i=0; i<f->slice_count; i++){
            FFV1Context *fs= f->slice_context[i];
            put_symbol(c, state, (fs->slice_x     +1)*f->num_h_slices / f->width   , 0);
            put_symbol(c, state, (fs->slice_y     +1)*f->num_v_slices / f->height  , 0);
            put_symbol(c, state, (fs->slice_width +1)*f->num_h_slices / f->width -1, 0);
            put_symbol(c, state, (fs->slice_height+1)*f->num_v_slices / f->height-1, 0);
            for(j=0; j<f->plane_count; j++){
                put_symbol(c, state, f->plane[j].quant_table_index, 0);
                av_assert0(f->plane[j].quant_table_index == f->avctx->context_model);
            }
        }
    }
}
#endif /* CONFIG_FFV1_ENCODER */

static av_cold int common_init(AVCodecContext *avctx){
    FFV1Context *s = avctx->priv_data;

    s->avctx= avctx;
    s->flags= avctx->flags;

    avcodec_get_frame_defaults(&s->picture);

    dsputil_init(&s->dsp, avctx);

    s->width = avctx->width;
    s->height= avctx->height;

    assert(s->width && s->height);
    //defaults
    s->num_h_slices=1;
    s->num_v_slices=1;


    return 0;
}

static int init_slice_state(FFV1Context *f){
    int i, j;

    for(i=0; i<f->slice_count; i++){
        FFV1Context *fs= f->slice_context[i];
        fs->plane_count= f->plane_count;
        fs->transparency= f->transparency;
        for(j=0; j<f->plane_count; j++){
            PlaneContext * const p= &fs->plane[j];

            if(fs->ac){
                if(!p->    state) p->    state= av_malloc(CONTEXT_SIZE*p->context_count*sizeof(uint8_t));
                if(!p->    state)
                    return AVERROR(ENOMEM);
            }else{
                if(!p->vlc_state) p->vlc_state= av_malloc(p->context_count*sizeof(VlcState));
                if(!p->vlc_state)
                    return AVERROR(ENOMEM);
            }
        }

        if (fs->ac>1){
            //FIXME only redo if state_transition changed
            for(j=1; j<256; j++){
                fs->c.one_state [    j]= fs->state_transition[j];
                fs->c.zero_state[256-j]= 256-fs->c.one_state [j];
            }
        }
    }

    return 0;
}

static av_cold int init_slice_contexts(FFV1Context *f){
    int i;

    f->slice_count= f->num_h_slices * f->num_v_slices;
    if (f->slice_count <= 0) {
        av_log(f->avctx, AV_LOG_ERROR, "Invalid number of slices\n");
        return AVERROR(EINVAL);
    }

    for(i=0; i<f->slice_count; i++){
        FFV1Context *fs= av_mallocz(sizeof(*fs));
        int sx= i % f->num_h_slices;
        int sy= i / f->num_h_slices;
        int sxs= f->avctx->width * sx    / f->num_h_slices;
        int sxe= f->avctx->width *(sx+1) / f->num_h_slices;
        int sys= f->avctx->height* sy    / f->num_v_slices;
        int sye= f->avctx->height*(sy+1) / f->num_v_slices;
        f->slice_context[i]= fs;
        memcpy(fs, f, sizeof(*fs));
        memset(fs->rc_stat2, 0, sizeof(fs->rc_stat2));

        fs->slice_width = sxe - sxs;
        fs->slice_height= sye - sys;
        fs->slice_x     = sxs;
        fs->slice_y     = sys;

        fs->sample_buffer = av_malloc(3*4 * (fs->width+6) * sizeof(*fs->sample_buffer));
        if (!fs->sample_buffer)
            return AVERROR(ENOMEM);
    }
    return 0;
}

static int allocate_initial_states(FFV1Context *f){
    int i;

    for(i=0; i<f->quant_table_count; i++){
        f->initial_states[i]= av_malloc(f->context_count[i]*sizeof(*f->initial_states[i]));
        if(!f->initial_states[i])
            return AVERROR(ENOMEM);
        memset(f->initial_states[i], 128, f->context_count[i]*sizeof(*f->initial_states[i]));
    }
    return 0;
}

#if CONFIG_FFV1_ENCODER
static int write_extra_header(FFV1Context *f){
    RangeCoder * const c= &f->c;
    uint8_t state[CONTEXT_SIZE];
    int i, j, k;
    uint8_t state2[32][CONTEXT_SIZE];

    memset(state2, 128, sizeof(state2));
    memset(state, 128, sizeof(state));

    f->avctx->extradata= av_malloc(f->avctx->extradata_size= 10000 + (11*11*5*5*5+11*11*11)*32);
    ff_init_range_encoder(c, f->avctx->extradata, f->avctx->extradata_size);
    ff_build_rac_states(c, 0.05*(1LL<<32), 256-8);

    put_symbol(c, state, f->version, 0);
    put_symbol(c, state, f->ac, 0);
    if(f->ac>1){
        for(i=1; i<256; i++){
            put_symbol(c, state, f->state_transition[i] - c->one_state[i], 1);
        }
    }
    put_symbol(c, state, f->colorspace, 0); //YUV cs type
    put_symbol(c, state, f->avctx->bits_per_raw_sample, 0);
    put_rac(c, state, 1); //chroma planes
        put_symbol(c, state, f->chroma_h_shift, 0);
        put_symbol(c, state, f->chroma_v_shift, 0);
    put_rac(c, state, f->transparency);
    put_symbol(c, state, f->num_h_slices-1, 0);
    put_symbol(c, state, f->num_v_slices-1, 0);

    put_symbol(c, state, f->quant_table_count, 0);
    for(i=0; i<f->quant_table_count; i++)
        write_quant_tables(c, f->quant_tables[i]);

    for(i=0; i<f->quant_table_count; i++){
        for(j=0; j<f->context_count[i]*CONTEXT_SIZE; j++)
            if(f->initial_states[i] && f->initial_states[i][0][j] != 128)
                break;
        if(j<f->context_count[i]*CONTEXT_SIZE){
            put_rac(c, state, 1);
            for(j=0; j<f->context_count[i]; j++){
                for(k=0; k<CONTEXT_SIZE; k++){
                    int pred= j ? f->initial_states[i][j-1][k] : 128;
                    put_symbol(c, state2[k], (int8_t)(f->initial_states[i][j][k]-pred), 1);
                }
            }
        }else{
            put_rac(c, state, 0);
        }
    }

    f->avctx->extradata_size= ff_rac_terminate(c);

    return 0;
}

static int sort_stt(FFV1Context *s, uint8_t stt[256]){
    int i,i2,changed,print=0;

    do{
        changed=0;
        for(i=12; i<244; i++){
            for(i2=i+1; i2<245 && i2<i+4; i2++){
#define COST(old, new) \
    s->rc_stat[old][0]*-log2((256-(new))/256.0)\
   +s->rc_stat[old][1]*-log2(     (new) /256.0)

#define COST2(old, new) \
    COST(old, new)\
   +COST(256-(old), 256-(new))

                double size0= COST2(i, i ) + COST2(i2, i2);
                double sizeX= COST2(i, i2) + COST2(i2, i );
                if(sizeX < size0 && i!=128 && i2!=128){
                    int j;
                    FFSWAP(int, stt[    i], stt[    i2]);
                    FFSWAP(int, s->rc_stat[i    ][0],s->rc_stat[    i2][0]);
                    FFSWAP(int, s->rc_stat[i    ][1],s->rc_stat[    i2][1]);
                    if(i != 256-i2){
                        FFSWAP(int, stt[256-i], stt[256-i2]);
                        FFSWAP(int, s->rc_stat[256-i][0],s->rc_stat[256-i2][0]);
                        FFSWAP(int, s->rc_stat[256-i][1],s->rc_stat[256-i2][1]);
                    }
                    for(j=1; j<256; j++){
                        if     (stt[j] == i ) stt[j] = i2;
                        else if(stt[j] == i2) stt[j] = i ;
                        if(i != 256-i2){
                            if     (stt[256-j] == 256-i ) stt[256-j] = 256-i2;
                            else if(stt[256-j] == 256-i2) stt[256-j] = 256-i ;
                        }
                    }
                    print=changed=1;
                }
            }
        }
    }while(changed);
    return print;
}

static av_cold int encode_init(AVCodecContext *avctx)
{
    FFV1Context *s = avctx->priv_data;
    int i, j, k, m;

    common_init(avctx);

    s->version=0;
    s->ac= avctx->coder_type ? 2:0;

    if(s->ac>1)
        for(i=1; i<256; i++)
            s->state_transition[i]=ver2_state[i];

    s->plane_count=3;
    for(i=0; i<256; i++){
        s->quant_table_count=2;
        if(avctx->bits_per_raw_sample <=8){
            s->quant_tables[0][0][i]=           quant11[i];
            s->quant_tables[0][1][i]=        11*quant11[i];
            s->quant_tables[0][2][i]=     11*11*quant11[i];
            s->quant_tables[1][0][i]=           quant11[i];
            s->quant_tables[1][1][i]=        11*quant11[i];
            s->quant_tables[1][2][i]=     11*11*quant5 [i];
            s->quant_tables[1][3][i]=   5*11*11*quant5 [i];
            s->quant_tables[1][4][i]= 5*5*11*11*quant5 [i];
        }else{
            s->quant_tables[0][0][i]=           quant9_10bit[i];
            s->quant_tables[0][1][i]=        11*quant9_10bit[i];
            s->quant_tables[0][2][i]=     11*11*quant9_10bit[i];
            s->quant_tables[1][0][i]=           quant9_10bit[i];
            s->quant_tables[1][1][i]=        11*quant9_10bit[i];
            s->quant_tables[1][2][i]=     11*11*quant5_10bit[i];
            s->quant_tables[1][3][i]=   5*11*11*quant5_10bit[i];
            s->quant_tables[1][4][i]= 5*5*11*11*quant5_10bit[i];
        }
    }
    s->context_count[0]= (11*11*11+1)/2;
    s->context_count[1]= (11*11*5*5*5+1)/2;
    memcpy(s->quant_table, s->quant_tables[avctx->context_model], sizeof(s->quant_table));

    for(i=0; i<s->plane_count; i++){
        PlaneContext * const p= &s->plane[i];

        memcpy(p->quant_table, s->quant_table, sizeof(p->quant_table));
        p->quant_table_index= avctx->context_model;
        p->context_count= s->context_count[p->quant_table_index];
    }

    if(allocate_initial_states(s) < 0)
        return AVERROR(ENOMEM);

    avctx->coded_frame= &s->picture;
    switch(avctx->pix_fmt){
    case PIX_FMT_YUV420P9:
    case PIX_FMT_YUV420P10:
    case PIX_FMT_YUV422P10:
        s->packed_at_lsb = 1;
    case PIX_FMT_YUV444P16:
    case PIX_FMT_YUV422P16:
    case PIX_FMT_YUV420P16:
        if(avctx->bits_per_raw_sample <=8){
            av_log(avctx, AV_LOG_ERROR, "bits_per_raw_sample invalid\n");
            return -1;
        }
        if(!s->ac){
            av_log(avctx, AV_LOG_ERROR, "bits_per_raw_sample of more than 8 needs -coder 1 currently\n");
            return -1;
        }
        s->version= FFMAX(s->version, 1);
    case PIX_FMT_YUV444P:
    case PIX_FMT_YUV422P:
    case PIX_FMT_YUV420P:
    case PIX_FMT_YUV411P:
    case PIX_FMT_YUV410P:
        s->colorspace= 0;
        break;
    case PIX_FMT_RGB32:
        s->colorspace= 1;
        s->transparency= 1;
        break;
    case PIX_FMT_0RGB32:
        s->colorspace= 1;
        break;
    default:
        av_log(avctx, AV_LOG_ERROR, "format not supported\n");
        return -1;
    }
    if(!s->transparency)
        s->plane_count= 2;
    avcodec_get_chroma_sub_sample(avctx->pix_fmt, &s->chroma_h_shift, &s->chroma_v_shift);

    s->picture_number=0;

    if(avctx->flags & (CODEC_FLAG_PASS1|CODEC_FLAG_PASS2)){
        for(i=0; i<s->quant_table_count; i++){
            s->rc_stat2[i]= av_mallocz(s->context_count[i]*sizeof(*s->rc_stat2[i]));
            if(!s->rc_stat2[i])
                return AVERROR(ENOMEM);
        }
    }
    if(avctx->stats_in){
        char *p= avctx->stats_in;
        uint8_t best_state[256][256];
        int gob_count=0;
        char *next;

        av_assert0(s->version>=2);

        for(;;){
            for(j=0; j<256; j++){
                for(i=0; i<2; i++){
                    s->rc_stat[j][i]= strtol(p, &next, 0);
                    if(next==p){
                        av_log(avctx, AV_LOG_ERROR, "2Pass file invalid at %d %d [%s]\n", j,i,p);
                        return -1;
                    }
                    p=next;
                }
            }
            for(i=0; i<s->quant_table_count; i++){
                for(j=0; j<s->context_count[i]; j++){
                    for(k=0; k<32; k++){
                        for(m=0; m<2; m++){
                            s->rc_stat2[i][j][k][m]= strtol(p, &next, 0);
                            if(next==p){
                                av_log(avctx, AV_LOG_ERROR, "2Pass file invalid at %d %d %d %d [%s]\n", i,j,k,m,p);
                                return -1;
                            }
                            p=next;
                        }
                    }
                }
            }
            gob_count= strtol(p, &next, 0);
            if(next==p || gob_count <=0){
                av_log(avctx, AV_LOG_ERROR, "2Pass file invalid\n");
                return -1;
            }
            p=next;
            while(*p=='\n' || *p==' ') p++;
            if(p[0]==0) break;
        }
        sort_stt(s, s->state_transition);

        find_best_state(best_state, s->state_transition);

        for(i=0; i<s->quant_table_count; i++){
            for(j=0; j<s->context_count[i]; j++){
                for(k=0; k<32; k++){
                    double p= 128;
                    if(s->rc_stat2[i][j][k][0]+s->rc_stat2[i][j][k][1]){
                        p=256.0*s->rc_stat2[i][j][k][1] / (s->rc_stat2[i][j][k][0]+s->rc_stat2[i][j][k][1]);
                    }
                    s->initial_states[i][j][k]= best_state[av_clip(round(p), 1, 255)][av_clip((s->rc_stat2[i][j][k][0]+s->rc_stat2[i][j][k][1])/gob_count, 0, 255)];
                }
            }
        }
    }

    if(s->version>1){
        s->num_h_slices=2;
        s->num_v_slices=2;
        write_extra_header(s);
    }

    if(init_slice_contexts(s) < 0)
        return -1;
    if(init_slice_state(s) < 0)
        return -1;

#define STATS_OUT_SIZE 1024*1024*6
    if(avctx->flags & CODEC_FLAG_PASS1){
        avctx->stats_out= av_mallocz(STATS_OUT_SIZE);
        for(i=0; i<s->quant_table_count; i++){
            for(j=0; j<s->slice_count; j++){
                FFV1Context *sf= s->slice_context[j];
                av_assert0(!sf->rc_stat2[i]);
                sf->rc_stat2[i]= av_mallocz(s->context_count[i]*sizeof(*sf->rc_stat2[i]));
                if(!sf->rc_stat2[i])
                    return AVERROR(ENOMEM);
            }
        }
    }

    return 0;
}
#endif /* CONFIG_FFV1_ENCODER */


static void clear_state(FFV1Context *f){
    int i, si, j;

    for(si=0; si<f->slice_count; si++){
        FFV1Context *fs= f->slice_context[si];
        for(i=0; i<f->plane_count; i++){
            PlaneContext *p= &fs->plane[i];

            p->interlace_bit_state[0]= 128;
            p->interlace_bit_state[1]= 128;

            if(fs->ac){
                if(f->initial_states[p->quant_table_index]){
                    memcpy(p->state, f->initial_states[p->quant_table_index], CONTEXT_SIZE*p->context_count);
                }else
                memset(p->state, 128, CONTEXT_SIZE*p->context_count);
            }else{
            for(j=0; j<p->context_count; j++){
                    p->vlc_state[j].drift= 0;
                    p->vlc_state[j].error_sum= 4; //FFMAX((RANGE + 32)/64, 2);
                    p->vlc_state[j].bias= 0;
                    p->vlc_state[j].count= 1;
            }
            }
        }
    }
}

#if CONFIG_FFV1_ENCODER
static int encode_slice(AVCodecContext *c, void *arg){
    FFV1Context *fs= *(void**)arg;
    FFV1Context *f= fs->avctx->priv_data;
    int width = fs->slice_width;
    int height= fs->slice_height;
    int x= fs->slice_x;
    int y= fs->slice_y;
    AVFrame * const p= &f->picture;
    const int ps= (c->bits_per_raw_sample>8)+1;

    if(f->colorspace==0){
        const int chroma_width = -((-width )>>f->chroma_h_shift);
        const int chroma_height= -((-height)>>f->chroma_v_shift);
        const int cx= x>>f->chroma_h_shift;
        const int cy= y>>f->chroma_v_shift;

        encode_plane(fs, p->data[0] + ps*x + y*p->linesize[0], width, height, p->linesize[0], 0);

        encode_plane(fs, p->data[1] + ps*cx+cy*p->linesize[1], chroma_width, chroma_height, p->linesize[1], 1);
        encode_plane(fs, p->data[2] + ps*cx+cy*p->linesize[2], chroma_width, chroma_height, p->linesize[2], 1);
    }else{
        encode_rgb_frame(fs, (uint32_t*)(p->data[0]) + ps*x + y*(p->linesize[0]/4), width, height, p->linesize[0]/4);
    }
    emms_c();

    return 0;
}

static int encode_frame(AVCodecContext *avctx, unsigned char *buf, int buf_size, void *data){
    FFV1Context *f = avctx->priv_data;
    RangeCoder * const c= &f->slice_context[0]->c;
    AVFrame *pict = data;
    AVFrame * const p= &f->picture;
    int used_count= 0;
    uint8_t keystate=128;
    uint8_t *buf_p;
    int i;

    ff_init_range_encoder(c, buf, buf_size);
    ff_build_rac_states(c, 0.05*(1LL<<32), 256-8);

    *p = *pict;
    p->pict_type= AV_PICTURE_TYPE_I;

    if(avctx->gop_size==0 || f->picture_number % avctx->gop_size == 0){
        put_rac(c, &keystate, 1);
        p->key_frame= 1;
        f->gob_count++;
        write_header(f);
        clear_state(f);
    }else{
        put_rac(c, &keystate, 0);
        p->key_frame= 0;
    }

    if(!f->ac){
        used_count += ff_rac_terminate(c);
//printf("pos=%d\n", used_count);
        init_put_bits(&f->slice_context[0]->pb, buf + used_count, buf_size - used_count);
    }else if (f->ac>1){
        int i;
        for(i=1; i<256; i++){
            c->one_state[i]= f->state_transition[i];
            c->zero_state[256-i]= 256-c->one_state[i];
        }
    }

    for(i=1; i<f->slice_count; i++){
        FFV1Context *fs= f->slice_context[i];
        uint8_t *start= buf + (buf_size-used_count)*i/f->slice_count;
        int len= buf_size/f->slice_count;

        if(fs->ac){
            ff_init_range_encoder(&fs->c, start, len);
        }else{
            init_put_bits(&fs->pb, start, len);
        }
    }
    avctx->execute(avctx, encode_slice, &f->slice_context[0], NULL, f->slice_count, sizeof(void*));

    buf_p=buf;
    for(i=0; i<f->slice_count; i++){
        FFV1Context *fs= f->slice_context[i];
        int bytes;

        if(fs->ac){
            uint8_t state=128;
            put_rac(&fs->c, &state, 0);
            bytes= ff_rac_terminate(&fs->c);
        }else{
            flush_put_bits(&fs->pb); //nicer padding FIXME
            bytes= used_count + (put_bits_count(&fs->pb)+7)/8;
            used_count= 0;
        }
        if(i>0){
            av_assert0(bytes < buf_size/f->slice_count);
            memmove(buf_p, fs->ac ? fs->c.bytestream_start : fs->pb.buf, bytes);
            av_assert0(bytes < (1<<24));
            AV_WB24(buf_p+bytes, bytes);
            bytes+=3;
        }
        buf_p += bytes;
    }

    if((avctx->flags&CODEC_FLAG_PASS1) && (f->picture_number&31)==0){
        int j, k, m;
        char *p= avctx->stats_out;
        char *end= p + STATS_OUT_SIZE;

        memset(f->rc_stat, 0, sizeof(f->rc_stat));
        for(i=0; i<f->quant_table_count; i++)
            memset(f->rc_stat2[i], 0, f->context_count[i]*sizeof(*f->rc_stat2[i]));

        for(j=0; j<f->slice_count; j++){
            FFV1Context *fs= f->slice_context[j];
            for(i=0; i<256; i++){
                f->rc_stat[i][0] += fs->rc_stat[i][0];
                f->rc_stat[i][1] += fs->rc_stat[i][1];
            }
            for(i=0; i<f->quant_table_count; i++){
                for(k=0; k<f->context_count[i]; k++){
                    for(m=0; m<32; m++){
                        f->rc_stat2[i][k][m][0] += fs->rc_stat2[i][k][m][0];
                        f->rc_stat2[i][k][m][1] += fs->rc_stat2[i][k][m][1];
                    }
                }
            }
        }

        for(j=0; j<256; j++){
            snprintf(p, end-p, "%"PRIu64" %"PRIu64" ", f->rc_stat[j][0], f->rc_stat[j][1]);
            p+= strlen(p);
        }
        snprintf(p, end-p, "\n");

        for(i=0; i<f->quant_table_count; i++){
            for(j=0; j<f->context_count[i]; j++){
                for(m=0; m<32; m++){
                    snprintf(p, end-p, "%"PRIu64" %"PRIu64" ", f->rc_stat2[i][j][m][0], f->rc_stat2[i][j][m][1]);
                    p+= strlen(p);
                }
            }
        }
        snprintf(p, end-p, "%d\n", f->gob_count);
    } else if(avctx->flags&CODEC_FLAG_PASS1)
        avctx->stats_out[0] = '\0';

    f->picture_number++;
    return buf_p-buf;
}
#endif /* CONFIG_FFV1_ENCODER */

static av_cold int common_end(AVCodecContext *avctx){
    FFV1Context *s = avctx->priv_data;
    int i, j;

    if (avctx->codec->decode && s->picture.data[0])
        avctx->release_buffer(avctx, &s->picture);

    for(j=0; j<s->slice_count; j++){
        FFV1Context *fs= s->slice_context[j];
        for(i=0; i<s->plane_count; i++){
            PlaneContext *p= &fs->plane[i];

            av_freep(&p->state);
            av_freep(&p->vlc_state);
        }
        av_freep(&fs->sample_buffer);
    }

    av_freep(&avctx->stats_out);
    for(j=0; j<s->quant_table_count; j++){
        av_freep(&s->initial_states[j]);
        for(i=0; i<s->slice_count; i++){
            FFV1Context *sf= s->slice_context[i];
            av_freep(&sf->rc_stat2[j]);
        }
        av_freep(&s->rc_stat2[j]);
    }

    for(i=0; i<s->slice_count; i++){
        av_freep(&s->slice_context[i]);
    }

    return 0;
}

static av_always_inline void decode_line(FFV1Context *s, int w,
                                         int16_t *sample[2],
                                         int plane_index, int bits)
{
    PlaneContext * const p= &s->plane[plane_index];
    RangeCoder * const c= &s->c;
    int x;
    int run_count=0;
    int run_mode=0;
    int run_index= s->run_index;

    for(x=0; x<w; x++){
        int diff, context, sign;

        context= get_context(p, sample[1] + x, sample[0] + x, sample[1] + x);
        if(context < 0){
            context= -context;
            sign=1;
        }else
            sign=0;

        av_assert2(context < p->context_count);

        if(s->ac){
            diff= get_symbol_inline(c, p->state[context], 1);
        }else{
            if(context == 0 && run_mode==0) run_mode=1;

            if(run_mode){
                if(run_count==0 && run_mode==1){
                    if(get_bits1(&s->gb)){
                        run_count = 1<<ff_log2_run[run_index];
                        if(x + run_count <= w) run_index++;
                    }else{
                        if(ff_log2_run[run_index]) run_count = get_bits(&s->gb, ff_log2_run[run_index]);
                        else run_count=0;
                        if(run_index) run_index--;
                        run_mode=2;
                    }
                }
                run_count--;
                if(run_count < 0){
                    run_mode=0;
                    run_count=0;
                    diff= get_vlc_symbol(&s->gb, &p->vlc_state[context], bits);
                    if(diff>=0) diff++;
                }else
                    diff=0;
            }else
                diff= get_vlc_symbol(&s->gb, &p->vlc_state[context], bits);

//            printf("count:%d index:%d, mode:%d, x:%d y:%d pos:%d\n", run_count, run_index, run_mode, x, y, get_bits_count(&s->gb));
        }

        if(sign) diff= -diff;

        sample[1][x]= (predict(sample[1] + x, sample[0] + x) + diff) & ((1<<bits)-1);
    }
    s->run_index= run_index;
}

static void decode_plane(FFV1Context *s, uint8_t *src, int w, int h, int stride, int plane_index){
    int x, y;
    int16_t *sample[2];
    sample[0]=s->sample_buffer    +3;
    sample[1]=s->sample_buffer+w+6+3;

    s->run_index=0;

    memset(s->sample_buffer, 0, 2*(w+6)*sizeof(*s->sample_buffer));

    for(y=0; y<h; y++){
        int16_t *temp = sample[0]; //FIXME try a normal buffer

        sample[0]= sample[1];
        sample[1]= temp;

        sample[1][-1]= sample[0][0  ];
        sample[0][ w]= sample[0][w-1];

//{START_TIMER
        if(s->avctx->bits_per_raw_sample <= 8){
            decode_line(s, w, sample, plane_index, 8);
            for(x=0; x<w; x++){
                src[x + stride*y]= sample[1][x];
            }
        }else{
            decode_line(s, w, sample, plane_index, s->avctx->bits_per_raw_sample);
            if(s->packed_at_lsb){
                for(x=0; x<w; x++){
                    ((uint16_t*)(src + stride*y))[x]= sample[1][x];
                }
            }else{
                for(x=0; x<w; x++){
                    ((uint16_t*)(src + stride*y))[x]= sample[1][x] << (16 - s->avctx->bits_per_raw_sample);
                }
            }
        }
//STOP_TIMER("decode-line")}
    }
}

static void decode_rgb_frame(FFV1Context *s, uint32_t *src, int w, int h, int stride){
    int x, y, p;
    int16_t *sample[4][2];
    for(x=0; x<4; x++){
        sample[x][0] = s->sample_buffer +  x*2   *(w+6) + 3;
        sample[x][1] = s->sample_buffer + (x*2+1)*(w+6) + 3;
    }

    s->run_index=0;

    memset(s->sample_buffer, 0, 8*(w+6)*sizeof(*s->sample_buffer));

    for(y=0; y<h; y++){
        for(p=0; p<3 + s->transparency; p++){
            int16_t *temp = sample[p][0]; //FIXME try a normal buffer

            sample[p][0]= sample[p][1];
            sample[p][1]= temp;

            sample[p][1][-1]= sample[p][0][0  ];
            sample[p][0][ w]= sample[p][0][w-1];
            decode_line(s, w, sample[p], (p+1)/2, 9);
        }
        for(x=0; x<w; x++){
            int g= sample[0][1][x];
            int b= sample[1][1][x];
            int r= sample[2][1][x];
            int a= sample[3][1][x];

//            assert(g>=0 && b>=0 && r>=0);
//            assert(g<256 && b<512 && r<512);

            b -= 0x100;
            r -= 0x100;
            g -= (b + r)>>2;
            b += g;
            r += g;

            src[x + stride*y]= b + (g<<8) + (r<<16) + (a<<24);
        }
    }
}

static int decode_slice(AVCodecContext *c, void *arg){
    FFV1Context *fs= *(void**)arg;
    FFV1Context *f= fs->avctx->priv_data;
    int width = fs->slice_width;
    int height= fs->slice_height;
    int x= fs->slice_x;
    int y= fs->slice_y;
    const int ps= (c->bits_per_raw_sample>8)+1;
    AVFrame * const p= &f->picture;

    av_assert1(width && height);
    if(f->colorspace==0){
        const int chroma_width = -((-width )>>f->chroma_h_shift);
        const int chroma_height= -((-height)>>f->chroma_v_shift);
        const int cx= x>>f->chroma_h_shift;
        const int cy= y>>f->chroma_v_shift;
        decode_plane(fs, p->data[0] + ps*x + y*p->linesize[0], width, height, p->linesize[0], 0);

        decode_plane(fs, p->data[1] + ps*cx+cy*p->linesize[1], chroma_width, chroma_height, p->linesize[1], 1);
        decode_plane(fs, p->data[2] + ps*cx+cy*p->linesize[1], chroma_width, chroma_height, p->linesize[2], 1);
    }else{
        decode_rgb_frame(fs, (uint32_t*)p->data[0] + ps*x + y*(p->linesize[0]/4), width, height, p->linesize[0]/4);
    }

    emms_c();

    return 0;
}

static int read_quant_table(RangeCoder *c, int16_t *quant_table, int scale){
    int v;
    int i=0;
    uint8_t state[CONTEXT_SIZE];

    memset(state, 128, sizeof(state));

    for(v=0; i<128 ; v++){
        int len= get_symbol(c, state, 0) + 1;

        if(len + i > 128) return -1;

        while(len--){
            quant_table[i] = scale*v;
            i++;
//printf("%2d ",v);
//if(i%16==0) printf("\n");
        }
    }

    for(i=1; i<128; i++){
        quant_table[256-i]= -quant_table[i];
    }
    quant_table[128]= -quant_table[127];

    return 2*v - 1;
}

static int read_quant_tables(RangeCoder *c, int16_t quant_table[MAX_CONTEXT_INPUTS][256]){
    int i;
    int context_count=1;

    for(i=0; i<5; i++){
        context_count*= read_quant_table(c, quant_table[i], context_count);
        if(context_count > 32768U){
            return -1;
        }
    }
    return (context_count+1)/2;
}

static int read_extra_header(FFV1Context *f){
    RangeCoder * const c= &f->c;
    uint8_t state[CONTEXT_SIZE];
    int i, j, k;
    uint8_t state2[32][CONTEXT_SIZE];

    memset(state2, 128, sizeof(state2));
    memset(state, 128, sizeof(state));

    ff_init_range_decoder(c, f->avctx->extradata, f->avctx->extradata_size);
    ff_build_rac_states(c, 0.05*(1LL<<32), 256-8);

    f->version= get_symbol(c, state, 0);
    f->ac= f->avctx->coder_type= get_symbol(c, state, 0);
    if(f->ac>1){
        for(i=1; i<256; i++){
            f->state_transition[i]= get_symbol(c, state, 1) + c->one_state[i];
        }
    }
    f->colorspace= get_symbol(c, state, 0); //YUV cs type
    f->avctx->bits_per_raw_sample= get_symbol(c, state, 0);
    get_rac(c, state); //no chroma = false
    f->chroma_h_shift= get_symbol(c, state, 0);
    f->chroma_v_shift= get_symbol(c, state, 0);
    f->transparency= get_rac(c, state);
    f->plane_count= 2 + f->transparency;
    f->num_h_slices= 1 + get_symbol(c, state, 0);
    f->num_v_slices= 1 + get_symbol(c, state, 0);
    if(f->num_h_slices > (unsigned)f->width || f->num_v_slices > (unsigned)f->height){
        av_log(f->avctx, AV_LOG_ERROR, "too many slices\n");
        return -1;
    }

    f->quant_table_count= get_symbol(c, state, 0);
    if(f->quant_table_count > (unsigned)MAX_QUANT_TABLES)
        return -1;
    for(i=0; i<f->quant_table_count; i++){
        if((f->context_count[i]= read_quant_tables(c, f->quant_tables[i])) < 0){
            av_log(f->avctx, AV_LOG_ERROR, "read_quant_table error\n");
            return -1;
        }
    }

    if(allocate_initial_states(f) < 0)
        return AVERROR(ENOMEM);

    for(i=0; i<f->quant_table_count; i++){
        if(get_rac(c, state)){
            for(j=0; j<f->context_count[i]; j++){
                for(k=0; k<CONTEXT_SIZE; k++){
                    int pred= j ? f->initial_states[i][j-1][k] : 128;
                    f->initial_states[i][j][k]= (pred+get_symbol(c, state2[k], 1))&0xFF;
                }
            }
        }
    }

    return 0;
}

static int read_header(FFV1Context *f){
    uint8_t state[CONTEXT_SIZE];
    int i, j, context_count;
    RangeCoder * const c= &f->slice_context[0]->c;

    memset(state, 128, sizeof(state));

    if(f->version < 2){
        int chroma_h_shift, chroma_v_shift, colorspace, bits_per_raw_sample;
        unsigned v = get_symbol(c, state, 0);
        if (v > 1) {
            av_log(f->avctx, AV_LOG_ERROR,
                   "invalid version %d in version 1 header\n", v);
            return AVERROR_INVALIDDATA;
        }
        f->version = v;

        f->ac = f->avctx->coder_type = get_symbol(c, state, 0);

        if (f->ac > 1) {
            for (i = 1; i < 256; i++)
                f->state_transition[i] =
                    get_symbol(c, state, 1) + c->one_state[i];
        }

        colorspace          = get_symbol(c, state, 0); //YUV cs type
        bits_per_raw_sample = f->version > 0 ? get_symbol(c, state, 0) : f->avctx->bits_per_raw_sample;
        get_rac(c, state); //no chroma = false
<<<<<<< HEAD
        f->chroma_h_shift= get_symbol(c, state, 0);
        f->chroma_v_shift= get_symbol(c, state, 0);
        f->transparency= get_rac(c, state);
        f->plane_count= 2 + f->transparency;
=======
        chroma_h_shift      = get_symbol(c, state, 0);
        chroma_v_shift      = get_symbol(c, state, 0);
        get_rac(c, state); //transparency plane

        if (f->plane_count) {
            if (colorspace          != f->colorspace                 ||
                bits_per_raw_sample != f->avctx->bits_per_raw_sample ||
                chroma_h_shift      != f->chroma_h_shift             ||
                chroma_v_shift      != f->chroma_v_shift) {
                av_log(f->avctx, AV_LOG_ERROR, "Invalid change of global parameters\n");
                return AVERROR_INVALIDDATA;
            }
        }

        f->colorspace                 = colorspace;
        f->avctx->bits_per_raw_sample = bits_per_raw_sample;
        f->chroma_h_shift             = chroma_h_shift;
        f->chroma_v_shift             = chroma_v_shift;

        f->plane_count= 2;
>>>>>>> b5d7b80a
    }

    if(f->colorspace==0){
        if(f->avctx->bits_per_raw_sample<=8){
            switch(16*f->chroma_h_shift + f->chroma_v_shift){
            case 0x00: f->avctx->pix_fmt= PIX_FMT_YUV444P; break;
            case 0x10: f->avctx->pix_fmt= PIX_FMT_YUV422P; break;
            case 0x11: f->avctx->pix_fmt= PIX_FMT_YUV420P; break;
            case 0x20: f->avctx->pix_fmt= PIX_FMT_YUV411P; break;
            case 0x22: f->avctx->pix_fmt= PIX_FMT_YUV410P; break;
            default:
                av_log(f->avctx, AV_LOG_ERROR, "format not supported\n");
                return -1;
            }
        }else if(f->avctx->bits_per_raw_sample==9) {
            switch(16*f->chroma_h_shift + f->chroma_v_shift){
            case 0x00: f->avctx->pix_fmt= PIX_FMT_YUV444P16; break;
            case 0x10: f->avctx->pix_fmt= PIX_FMT_YUV422P16; break;
            case 0x11: f->avctx->pix_fmt= PIX_FMT_YUV420P9 ; f->packed_at_lsb=1; break;
            default:
                av_log(f->avctx, AV_LOG_ERROR, "format not supported\n");
                return -1;
            }
        }else if(f->avctx->bits_per_raw_sample==10) {
            switch(16*f->chroma_h_shift + f->chroma_v_shift){
            case 0x00: f->avctx->pix_fmt= PIX_FMT_YUV444P16; break;
            case 0x10: f->avctx->pix_fmt= PIX_FMT_YUV422P10; f->packed_at_lsb=1; break;
            case 0x11: f->avctx->pix_fmt= PIX_FMT_YUV420P10; f->packed_at_lsb=1; break;
            default:
                av_log(f->avctx, AV_LOG_ERROR, "format not supported\n");
                return -1;
            }
        }else {
            switch(16*f->chroma_h_shift + f->chroma_v_shift){
            case 0x00: f->avctx->pix_fmt= PIX_FMT_YUV444P16; break;
            case 0x10: f->avctx->pix_fmt= PIX_FMT_YUV422P16; break;
            case 0x11: f->avctx->pix_fmt= PIX_FMT_YUV420P16; break;
            default:
                av_log(f->avctx, AV_LOG_ERROR, "format not supported\n");
                return -1;
            }
        }
    }else if(f->colorspace==1){
        if(f->chroma_h_shift || f->chroma_v_shift){
            av_log(f->avctx, AV_LOG_ERROR, "chroma subsampling not supported in this colorspace\n");
            return -1;
        }
        if(f->transparency) f->avctx->pix_fmt= PIX_FMT_RGB32;
        else                f->avctx->pix_fmt= PIX_FMT_0RGB32;
    }else{
        av_log(f->avctx, AV_LOG_ERROR, "colorspace not supported\n");
        return -1;
    }

//printf("%d %d %d\n", f->chroma_h_shift, f->chroma_v_shift,f->avctx->pix_fmt);
    if(f->version < 2){
        context_count= read_quant_tables(c, f->quant_table);
        if(context_count < 0){
                av_log(f->avctx, AV_LOG_ERROR, "read_quant_table error\n");
                return -1;
        }
    }else{
        f->slice_count= get_symbol(c, state, 0);
        if(f->slice_count > (unsigned)MAX_SLICES)
            return -1;
    }

    for(j=0; j<f->slice_count; j++){
        FFV1Context *fs= f->slice_context[j];
        fs->ac= f->ac;
        fs->packed_at_lsb= f->packed_at_lsb;

        if(f->version >= 2){
            fs->slice_x     = get_symbol(c, state, 0)   *f->width ;
            fs->slice_y     = get_symbol(c, state, 0)   *f->height;
            fs->slice_width =(get_symbol(c, state, 0)+1)*f->width  + fs->slice_x;
            fs->slice_height=(get_symbol(c, state, 0)+1)*f->height + fs->slice_y;

            fs->slice_x /= f->num_h_slices;
            fs->slice_y /= f->num_v_slices;
            fs->slice_width  = fs->slice_width /f->num_h_slices - fs->slice_x;
            fs->slice_height = fs->slice_height/f->num_v_slices - fs->slice_y;
            if((unsigned)fs->slice_width > f->width || (unsigned)fs->slice_height > f->height)
                return -1;
            if(    (unsigned)fs->slice_x + (uint64_t)fs->slice_width  > f->width
                || (unsigned)fs->slice_y + (uint64_t)fs->slice_height > f->height)
                return -1;
        }

        for(i=0; i<f->plane_count; i++){
            PlaneContext * const p= &fs->plane[i];

            if(f->version >= 2){
                int idx=get_symbol(c, state, 0);
                if(idx > (unsigned)f->quant_table_count){
                    av_log(f->avctx, AV_LOG_ERROR, "quant_table_index out of range\n");
                    return -1;
                }
                p->quant_table_index= idx;
                memcpy(p->quant_table, f->quant_tables[idx], sizeof(p->quant_table));
                context_count= f->context_count[idx];
            }else{
                memcpy(p->quant_table, f->quant_table, sizeof(p->quant_table));
            }

            if(p->context_count < context_count){
                av_freep(&p->state);
                av_freep(&p->vlc_state);
            }
            p->context_count= context_count;
        }
    }

    return 0;
}

static av_cold int decode_init(AVCodecContext *avctx)
{
    FFV1Context *f = avctx->priv_data;

    common_init(avctx);

    if(avctx->extradata && read_extra_header(f) < 0)
        return -1;

    if(init_slice_contexts(f) < 0)
        return -1;

    return 0;
}

static int decode_frame(AVCodecContext *avctx, void *data, int *data_size, AVPacket *avpkt){
    const uint8_t *buf = avpkt->data;
    int buf_size = avpkt->size;
    FFV1Context *f = avctx->priv_data;
    RangeCoder * const c= &f->slice_context[0]->c;
    AVFrame * const p= &f->picture;
    int bytes_read, i;
    uint8_t keystate= 128;
    const uint8_t *buf_p;

    AVFrame *picture = data;

    /* release previously stored data */
    if (p->data[0])
        avctx->release_buffer(avctx, p);

    ff_init_range_decoder(c, buf, buf_size);
    ff_build_rac_states(c, 0.05*(1LL<<32), 256-8);


    p->pict_type= AV_PICTURE_TYPE_I; //FIXME I vs. P
    if(get_rac(c, &keystate)){
        p->key_frame= 1;
        if(read_header(f) < 0)
            return -1;
        if(init_slice_state(f) < 0)
            return -1;

        clear_state(f);
    }else{
        p->key_frame= 0;
    }
    if(f->ac>1){
        int i;
        for(i=1; i<256; i++){
            c->one_state[i]= f->state_transition[i];
            c->zero_state[256-i]= 256-c->one_state[i];
        }
    }

    p->reference= 0;
    if(avctx->get_buffer(avctx, p) < 0){
        av_log(avctx, AV_LOG_ERROR, "get_buffer() failed\n");
        return -1;
    }

    if(avctx->debug&FF_DEBUG_PICT_INFO)
        av_log(avctx, AV_LOG_ERROR, "keyframe:%d coder:%d\n", p->key_frame, f->ac);

    if(!f->ac){
        bytes_read = c->bytestream - c->bytestream_start - 1;
        if(bytes_read ==0) av_log(avctx, AV_LOG_ERROR, "error at end of AC stream\n"); //FIXME
//printf("pos=%d\n", bytes_read);
        init_get_bits(&f->slice_context[0]->gb, buf + bytes_read, (buf_size - bytes_read) * 8);
    } else {
        bytes_read = 0; /* avoid warning */
    }

    buf_p= buf + buf_size;
    for(i=f->slice_count-1; i>0; i--){
        FFV1Context *fs= f->slice_context[i];
        int v= AV_RB24(buf_p-3)+3;
        if(buf_p - buf <= v){
            av_log(avctx, AV_LOG_ERROR, "Slice pointer chain broken\n");
            return -1;
        }
        buf_p -= v;
        if(fs->ac){
            ff_init_range_decoder(&fs->c, buf_p, v);
        }else{
            init_get_bits(&fs->gb, buf_p, v * 8);
        }
    }

    avctx->execute(avctx, decode_slice, &f->slice_context[0], NULL, f->slice_count, sizeof(void*));
    f->picture_number++;

    *picture= *p;
    *data_size = sizeof(AVFrame);

    return buf_size;
}

AVCodec ff_ffv1_decoder = {
    .name           = "ffv1",
    .type           = AVMEDIA_TYPE_VIDEO,
    .id             = CODEC_ID_FFV1,
    .priv_data_size = sizeof(FFV1Context),
    .init           = decode_init,
    .close          = common_end,
    .decode         = decode_frame,
    .capabilities   = CODEC_CAP_DR1 /*| CODEC_CAP_DRAW_HORIZ_BAND*/ | CODEC_CAP_SLICE_THREADS,
    .long_name= NULL_IF_CONFIG_SMALL("FFmpeg video codec #1"),
};

#if CONFIG_FFV1_ENCODER
AVCodec ff_ffv1_encoder = {
    .name           = "ffv1",
    .type           = AVMEDIA_TYPE_VIDEO,
    .id             = CODEC_ID_FFV1,
    .priv_data_size = sizeof(FFV1Context),
    .init           = encode_init,
    .encode         = encode_frame,
    .close          = common_end,
    .capabilities = CODEC_CAP_SLICE_THREADS,
    .pix_fmts= (const enum PixelFormat[]){PIX_FMT_YUV420P, PIX_FMT_YUV444P, PIX_FMT_YUV422P, PIX_FMT_YUV411P, PIX_FMT_YUV410P, PIX_FMT_0RGB32, PIX_FMT_RGB32, PIX_FMT_YUV420P16, PIX_FMT_YUV422P16, PIX_FMT_YUV444P16, PIX_FMT_YUV420P9, PIX_FMT_YUV420P10, PIX_FMT_YUV422P10, PIX_FMT_NONE},
    .long_name= NULL_IF_CONFIG_SMALL("FFmpeg video codec #1"),
};
#endif<|MERGE_RESOLUTION|>--- conflicted
+++ resolved
@@ -1552,6 +1552,7 @@
 
     if(f->version < 2){
         int chroma_h_shift, chroma_v_shift, colorspace, bits_per_raw_sample;
+        int transparency;
         unsigned v = get_symbol(c, state, 0);
         if (v > 1) {
             av_log(f->avctx, AV_LOG_ERROR,
@@ -1571,21 +1572,16 @@
         colorspace          = get_symbol(c, state, 0); //YUV cs type
         bits_per_raw_sample = f->version > 0 ? get_symbol(c, state, 0) : f->avctx->bits_per_raw_sample;
         get_rac(c, state); //no chroma = false
-<<<<<<< HEAD
-        f->chroma_h_shift= get_symbol(c, state, 0);
-        f->chroma_v_shift= get_symbol(c, state, 0);
-        f->transparency= get_rac(c, state);
-        f->plane_count= 2 + f->transparency;
-=======
         chroma_h_shift      = get_symbol(c, state, 0);
         chroma_v_shift      = get_symbol(c, state, 0);
-        get_rac(c, state); //transparency plane
+        transparency        = get_rac(c, state);
 
         if (f->plane_count) {
             if (colorspace          != f->colorspace                 ||
                 bits_per_raw_sample != f->avctx->bits_per_raw_sample ||
                 chroma_h_shift      != f->chroma_h_shift             ||
-                chroma_v_shift      != f->chroma_v_shift) {
+                chroma_v_shift      != f->chroma_v_shift             ||
+                transparency        != f->transparency) {
                 av_log(f->avctx, AV_LOG_ERROR, "Invalid change of global parameters\n");
                 return AVERROR_INVALIDDATA;
             }
@@ -1595,9 +1591,9 @@
         f->avctx->bits_per_raw_sample = bits_per_raw_sample;
         f->chroma_h_shift             = chroma_h_shift;
         f->chroma_v_shift             = chroma_v_shift;
-
-        f->plane_count= 2;
->>>>>>> b5d7b80a
+        f->transparency               = transparency;
+
+        f->plane_count= 2 + f->transparency;
     }
 
     if(f->colorspace==0){
