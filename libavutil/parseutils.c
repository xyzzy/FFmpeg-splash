/*
 * This file is part of FFmpeg.
 *
 * FFmpeg is free software; you can redistribute it and/or
 * modify it under the terms of the GNU Lesser General Public
 * License as published by the Free Software Foundation; either
 * version 2.1 of the License, or (at your option) any later version.
 *
 * FFmpeg is distributed in the hope that it will be useful,
 * but WITHOUT ANY WARRANTY; without even the implied warranty of
 * MERCHANTABILITY or FITNESS FOR A PARTICULAR PURPOSE.  See the GNU
 * Lesser General Public License for more details.
 *
 * You should have received a copy of the GNU Lesser General Public
 * License along with FFmpeg; if not, write to the Free Software
 * Foundation, Inc., 51 Franklin Street, Fifth Floor, Boston, MA 02110-1301 USA
 */

/**
 * @file
 * misc parsing utilities
 */

#include <time.h>

#include "avstring.h"
#include "avutil.h"
#include "common.h"
#include "eval.h"
#include "log.h"
#include "random_seed.h"
#include "time_internal.h"
#include "parseutils.h"

<<<<<<< HEAD
#ifdef TEST

#define av_get_random_seed av_get_random_seed_deterministic
static uint32_t av_get_random_seed_deterministic(void);

#define time(t) 1331972053

#endif

int av_parse_ratio(AVRational *q, const char *str, int max,
                   int log_offset, void *log_ctx)
{
    char c;
    int ret;

    if (sscanf(str, "%d:%d%c", &q->num, &q->den, &c) != 2) {
        double d;
        ret = av_expr_parse_and_eval(&d, str, NULL, NULL,
                                     NULL, NULL, NULL, NULL,
                                     NULL, log_offset, log_ctx);
        if (ret < 0)
            return ret;
        *q = av_d2q(d, max);
    } else {
        av_reduce(&q->num, &q->den, q->num, q->den, max);
    }

    return 0;
}

typedef struct {
=======
typedef struct VideoSizeAbbr {
>>>>>>> bf704132
    const char *abbr;
    int width, height;
} VideoSizeAbbr;

typedef struct VideoRateAbbr {
    const char *abbr;
    AVRational rate;
} VideoRateAbbr;

static const VideoSizeAbbr video_size_abbrs[] = {
    { "ntsc",      720, 480 },
    { "pal",       720, 576 },
    { "qntsc",     352, 240 }, /* VCD compliant NTSC */
    { "qpal",      352, 288 }, /* VCD compliant PAL */
    { "sntsc",     640, 480 }, /* square pixel NTSC */
    { "spal",      768, 576 }, /* square pixel PAL */
    { "film",      352, 240 },
    { "ntsc-film", 352, 240 },
    { "sqcif",     128,  96 },
    { "qcif",      176, 144 },
    { "cif",       352, 288 },
    { "4cif",      704, 576 },
    { "16cif",    1408,1152 },
    { "qqvga",     160, 120 },
    { "qvga",      320, 240 },
    { "vga",       640, 480 },
    { "svga",      800, 600 },
    { "xga",      1024, 768 },
    { "uxga",     1600,1200 },
    { "qxga",     2048,1536 },
    { "sxga",     1280,1024 },
    { "qsxga",    2560,2048 },
    { "hsxga",    5120,4096 },
    { "wvga",      852, 480 },
    { "wxga",     1366, 768 },
    { "wsxga",    1600,1024 },
    { "wuxga",    1920,1200 },
    { "woxga",    2560,1600 },
    { "wqsxga",   3200,2048 },
    { "wquxga",   3840,2400 },
    { "whsxga",   6400,4096 },
    { "whuxga",   7680,4800 },
    { "cga",       320, 200 },
    { "ega",       640, 350 },
    { "hd480",     852, 480 },
    { "hd720",    1280, 720 },
    { "hd1080",   1920,1080 },
    { "2k",       2048,1080 }, /* Digital Cinema System Specification */
    { "2kflat",   1998,1080 },
    { "2kscope",  2048, 858 },
    { "4k",       4096,2160 }, /* Digital Cinema System Specification */
    { "4kflat",   3996,2160 },
    { "4kscope",  4096,1716 },
    { "nhd",       640,360  },
    { "hqvga",     240,160  },
    { "wqvga",     400,240  },
    { "fwqvga",    432,240  },
    { "hvga",      480,320  },
    { "qhd",       960,540  },
};

static const VideoRateAbbr video_rate_abbrs[]= {
    { "ntsc",      { 30000, 1001 } },
    { "pal",       {    25,    1 } },
    { "qntsc",     { 30000, 1001 } }, /* VCD compliant NTSC */
    { "qpal",      {    25,    1 } }, /* VCD compliant PAL */
    { "sntsc",     { 30000, 1001 } }, /* square pixel NTSC */
    { "spal",      {    25,    1 } }, /* square pixel PAL */
    { "film",      {    24,    1 } },
    { "ntsc-film", { 24000, 1001 } },
};

int av_parse_video_size(int *width_ptr, int *height_ptr, const char *str)
{
    int i;
    int n = FF_ARRAY_ELEMS(video_size_abbrs);
    const char *p;
    int width = 0, height = 0;

    for (i = 0; i < n; i++) {
        if (!strcmp(video_size_abbrs[i].abbr, str)) {
            width  = video_size_abbrs[i].width;
            height = video_size_abbrs[i].height;
            break;
        }
    }
    if (i == n) {
        width = strtol(str, (void*)&p, 10);
        if (*p)
            p++;
        height = strtol(p, (void*)&p, 10);

        /* trailing extraneous data detected, like in 123x345foobar */
        if (*p)
            return AVERROR(EINVAL);
    }
    if (width <= 0 || height <= 0)
        return AVERROR(EINVAL);
    *width_ptr  = width;
    *height_ptr = height;
    return 0;
}

int av_parse_video_rate(AVRational *rate, const char *arg)
{
    int i, ret;
    int n = FF_ARRAY_ELEMS(video_rate_abbrs);

    /* First, we check our abbreviation table */
    for (i = 0; i < n; ++i)
        if (!strcmp(video_rate_abbrs[i].abbr, arg)) {
            *rate = video_rate_abbrs[i].rate;
            return 0;
        }

    /* Then, we try to parse it as fraction */
    if ((ret = av_parse_ratio_quiet(rate, arg, 1001000)) < 0)
        return ret;
    if (rate->num <= 0 || rate->den <= 0)
        return AVERROR(EINVAL);
    return 0;
}

typedef struct ColorEntry {
    const char *name;            ///< a string representing the name of the color
    uint8_t     rgb_color[3];    ///< RGB values for the color
} ColorEntry;

static const ColorEntry color_table[] = {
    { "AliceBlue",            { 0xF0, 0xF8, 0xFF } },
    { "AntiqueWhite",         { 0xFA, 0xEB, 0xD7 } },
    { "Aqua",                 { 0x00, 0xFF, 0xFF } },
    { "Aquamarine",           { 0x7F, 0xFF, 0xD4 } },
    { "Azure",                { 0xF0, 0xFF, 0xFF } },
    { "Beige",                { 0xF5, 0xF5, 0xDC } },
    { "Bisque",               { 0xFF, 0xE4, 0xC4 } },
    { "Black",                { 0x00, 0x00, 0x00 } },
    { "BlanchedAlmond",       { 0xFF, 0xEB, 0xCD } },
    { "Blue",                 { 0x00, 0x00, 0xFF } },
    { "BlueViolet",           { 0x8A, 0x2B, 0xE2 } },
    { "Brown",                { 0xA5, 0x2A, 0x2A } },
    { "BurlyWood",            { 0xDE, 0xB8, 0x87 } },
    { "CadetBlue",            { 0x5F, 0x9E, 0xA0 } },
    { "Chartreuse",           { 0x7F, 0xFF, 0x00 } },
    { "Chocolate",            { 0xD2, 0x69, 0x1E } },
    { "Coral",                { 0xFF, 0x7F, 0x50 } },
    { "CornflowerBlue",       { 0x64, 0x95, 0xED } },
    { "Cornsilk",             { 0xFF, 0xF8, 0xDC } },
    { "Crimson",              { 0xDC, 0x14, 0x3C } },
    { "Cyan",                 { 0x00, 0xFF, 0xFF } },
    { "DarkBlue",             { 0x00, 0x00, 0x8B } },
    { "DarkCyan",             { 0x00, 0x8B, 0x8B } },
    { "DarkGoldenRod",        { 0xB8, 0x86, 0x0B } },
    { "DarkGray",             { 0xA9, 0xA9, 0xA9 } },
    { "DarkGreen",            { 0x00, 0x64, 0x00 } },
    { "DarkKhaki",            { 0xBD, 0xB7, 0x6B } },
    { "DarkMagenta",          { 0x8B, 0x00, 0x8B } },
    { "DarkOliveGreen",       { 0x55, 0x6B, 0x2F } },
    { "Darkorange",           { 0xFF, 0x8C, 0x00 } },
    { "DarkOrchid",           { 0x99, 0x32, 0xCC } },
    { "DarkRed",              { 0x8B, 0x00, 0x00 } },
    { "DarkSalmon",           { 0xE9, 0x96, 0x7A } },
    { "DarkSeaGreen",         { 0x8F, 0xBC, 0x8F } },
    { "DarkSlateBlue",        { 0x48, 0x3D, 0x8B } },
    { "DarkSlateGray",        { 0x2F, 0x4F, 0x4F } },
    { "DarkTurquoise",        { 0x00, 0xCE, 0xD1 } },
    { "DarkViolet",           { 0x94, 0x00, 0xD3 } },
    { "DeepPink",             { 0xFF, 0x14, 0x93 } },
    { "DeepSkyBlue",          { 0x00, 0xBF, 0xFF } },
    { "DimGray",              { 0x69, 0x69, 0x69 } },
    { "DodgerBlue",           { 0x1E, 0x90, 0xFF } },
    { "FireBrick",            { 0xB2, 0x22, 0x22 } },
    { "FloralWhite",          { 0xFF, 0xFA, 0xF0 } },
    { "ForestGreen",          { 0x22, 0x8B, 0x22 } },
    { "Fuchsia",              { 0xFF, 0x00, 0xFF } },
    { "Gainsboro",            { 0xDC, 0xDC, 0xDC } },
    { "GhostWhite",           { 0xF8, 0xF8, 0xFF } },
    { "Gold",                 { 0xFF, 0xD7, 0x00 } },
    { "GoldenRod",            { 0xDA, 0xA5, 0x20 } },
    { "Gray",                 { 0x80, 0x80, 0x80 } },
    { "Green",                { 0x00, 0x80, 0x00 } },
    { "GreenYellow",          { 0xAD, 0xFF, 0x2F } },
    { "HoneyDew",             { 0xF0, 0xFF, 0xF0 } },
    { "HotPink",              { 0xFF, 0x69, 0xB4 } },
    { "IndianRed",            { 0xCD, 0x5C, 0x5C } },
    { "Indigo",               { 0x4B, 0x00, 0x82 } },
    { "Ivory",                { 0xFF, 0xFF, 0xF0 } },
    { "Khaki",                { 0xF0, 0xE6, 0x8C } },
    { "Lavender",             { 0xE6, 0xE6, 0xFA } },
    { "LavenderBlush",        { 0xFF, 0xF0, 0xF5 } },
    { "LawnGreen",            { 0x7C, 0xFC, 0x00 } },
    { "LemonChiffon",         { 0xFF, 0xFA, 0xCD } },
    { "LightBlue",            { 0xAD, 0xD8, 0xE6 } },
    { "LightCoral",           { 0xF0, 0x80, 0x80 } },
    { "LightCyan",            { 0xE0, 0xFF, 0xFF } },
    { "LightGoldenRodYellow", { 0xFA, 0xFA, 0xD2 } },
    { "LightGreen",           { 0x90, 0xEE, 0x90 } },
    { "LightGrey",            { 0xD3, 0xD3, 0xD3 } },
    { "LightPink",            { 0xFF, 0xB6, 0xC1 } },
    { "LightSalmon",          { 0xFF, 0xA0, 0x7A } },
    { "LightSeaGreen",        { 0x20, 0xB2, 0xAA } },
    { "LightSkyBlue",         { 0x87, 0xCE, 0xFA } },
    { "LightSlateGray",       { 0x77, 0x88, 0x99 } },
    { "LightSteelBlue",       { 0xB0, 0xC4, 0xDE } },
    { "LightYellow",          { 0xFF, 0xFF, 0xE0 } },
    { "Lime",                 { 0x00, 0xFF, 0x00 } },
    { "LimeGreen",            { 0x32, 0xCD, 0x32 } },
    { "Linen",                { 0xFA, 0xF0, 0xE6 } },
    { "Magenta",              { 0xFF, 0x00, 0xFF } },
    { "Maroon",               { 0x80, 0x00, 0x00 } },
    { "MediumAquaMarine",     { 0x66, 0xCD, 0xAA } },
    { "MediumBlue",           { 0x00, 0x00, 0xCD } },
    { "MediumOrchid",         { 0xBA, 0x55, 0xD3 } },
    { "MediumPurple",         { 0x93, 0x70, 0xD8 } },
    { "MediumSeaGreen",       { 0x3C, 0xB3, 0x71 } },
    { "MediumSlateBlue",      { 0x7B, 0x68, 0xEE } },
    { "MediumSpringGreen",    { 0x00, 0xFA, 0x9A } },
    { "MediumTurquoise",      { 0x48, 0xD1, 0xCC } },
    { "MediumVioletRed",      { 0xC7, 0x15, 0x85 } },
    { "MidnightBlue",         { 0x19, 0x19, 0x70 } },
    { "MintCream",            { 0xF5, 0xFF, 0xFA } },
    { "MistyRose",            { 0xFF, 0xE4, 0xE1 } },
    { "Moccasin",             { 0xFF, 0xE4, 0xB5 } },
    { "NavajoWhite",          { 0xFF, 0xDE, 0xAD } },
    { "Navy",                 { 0x00, 0x00, 0x80 } },
    { "OldLace",              { 0xFD, 0xF5, 0xE6 } },
    { "Olive",                { 0x80, 0x80, 0x00 } },
    { "OliveDrab",            { 0x6B, 0x8E, 0x23 } },
    { "Orange",               { 0xFF, 0xA5, 0x00 } },
    { "OrangeRed",            { 0xFF, 0x45, 0x00 } },
    { "Orchid",               { 0xDA, 0x70, 0xD6 } },
    { "PaleGoldenRod",        { 0xEE, 0xE8, 0xAA } },
    { "PaleGreen",            { 0x98, 0xFB, 0x98 } },
    { "PaleTurquoise",        { 0xAF, 0xEE, 0xEE } },
    { "PaleVioletRed",        { 0xD8, 0x70, 0x93 } },
    { "PapayaWhip",           { 0xFF, 0xEF, 0xD5 } },
    { "PeachPuff",            { 0xFF, 0xDA, 0xB9 } },
    { "Peru",                 { 0xCD, 0x85, 0x3F } },
    { "Pink",                 { 0xFF, 0xC0, 0xCB } },
    { "Plum",                 { 0xDD, 0xA0, 0xDD } },
    { "PowderBlue",           { 0xB0, 0xE0, 0xE6 } },
    { "Purple",               { 0x80, 0x00, 0x80 } },
    { "Red",                  { 0xFF, 0x00, 0x00 } },
    { "RosyBrown",            { 0xBC, 0x8F, 0x8F } },
    { "RoyalBlue",            { 0x41, 0x69, 0xE1 } },
    { "SaddleBrown",          { 0x8B, 0x45, 0x13 } },
    { "Salmon",               { 0xFA, 0x80, 0x72 } },
    { "SandyBrown",           { 0xF4, 0xA4, 0x60 } },
    { "SeaGreen",             { 0x2E, 0x8B, 0x57 } },
    { "SeaShell",             { 0xFF, 0xF5, 0xEE } },
    { "Sienna",               { 0xA0, 0x52, 0x2D } },
    { "Silver",               { 0xC0, 0xC0, 0xC0 } },
    { "SkyBlue",              { 0x87, 0xCE, 0xEB } },
    { "SlateBlue",            { 0x6A, 0x5A, 0xCD } },
    { "SlateGray",            { 0x70, 0x80, 0x90 } },
    { "Snow",                 { 0xFF, 0xFA, 0xFA } },
    { "SpringGreen",          { 0x00, 0xFF, 0x7F } },
    { "SteelBlue",            { 0x46, 0x82, 0xB4 } },
    { "Tan",                  { 0xD2, 0xB4, 0x8C } },
    { "Teal",                 { 0x00, 0x80, 0x80 } },
    { "Thistle",              { 0xD8, 0xBF, 0xD8 } },
    { "Tomato",               { 0xFF, 0x63, 0x47 } },
    { "Turquoise",            { 0x40, 0xE0, 0xD0 } },
    { "Violet",               { 0xEE, 0x82, 0xEE } },
    { "Wheat",                { 0xF5, 0xDE, 0xB3 } },
    { "White",                { 0xFF, 0xFF, 0xFF } },
    { "WhiteSmoke",           { 0xF5, 0xF5, 0xF5 } },
    { "Yellow",               { 0xFF, 0xFF, 0x00 } },
    { "YellowGreen",          { 0x9A, 0xCD, 0x32 } },
};

static int color_table_compare(const void *lhs, const void *rhs)
{
    return av_strcasecmp(lhs, ((const ColorEntry *)rhs)->name);
}

#define ALPHA_SEP '@'

int av_parse_color(uint8_t *rgba_color, const char *color_string, int slen,
                   void *log_ctx)
{
    char *tail, color_string2[128];
    const ColorEntry *entry;
    int len, hex_offset = 0;

    if (color_string[0] == '#') {
        hex_offset = 1;
    } else if (!strncmp(color_string, "0x", 2))
        hex_offset = 2;

    if (slen < 0)
        slen = strlen(color_string);
    av_strlcpy(color_string2, color_string + hex_offset,
               FFMIN(slen-hex_offset+1, sizeof(color_string2)));
    if ((tail = strchr(color_string2, ALPHA_SEP)))
        *tail++ = 0;
    len = strlen(color_string2);
    rgba_color[3] = 255;

    if (!av_strcasecmp(color_string2, "random") || !av_strcasecmp(color_string2, "bikeshed")) {
        int rgba = av_get_random_seed();
        rgba_color[0] = rgba >> 24;
        rgba_color[1] = rgba >> 16;
        rgba_color[2] = rgba >> 8;
        rgba_color[3] = rgba;
    } else if (hex_offset ||
               strspn(color_string2, "0123456789ABCDEFabcdef") == len) {
        char *tail;
        unsigned int rgba = strtoul(color_string2, &tail, 16);

        if (*tail || (len != 6 && len != 8)) {
            av_log(log_ctx, AV_LOG_ERROR, "Invalid 0xRRGGBB[AA] color string: '%s'\n", color_string2);
            return AVERROR(EINVAL);
        }
        if (len == 8) {
            rgba_color[3] = rgba;
            rgba >>= 8;
        }
        rgba_color[0] = rgba >> 16;
        rgba_color[1] = rgba >> 8;
        rgba_color[2] = rgba;
    } else {
        entry = bsearch(color_string2,
                        color_table,
                        FF_ARRAY_ELEMS(color_table),
                        sizeof(ColorEntry),
                        color_table_compare);
        if (!entry) {
            av_log(log_ctx, AV_LOG_ERROR, "Cannot find color '%s'\n", color_string2);
            return AVERROR(EINVAL);
        }
        memcpy(rgba_color, entry->rgb_color, 3);
    }

    if (tail) {
        double alpha;
        const char *alpha_string = tail;
        if (!strncmp(alpha_string, "0x", 2)) {
            alpha = strtoul(alpha_string, &tail, 16);
        } else {
            double norm_alpha = strtod(alpha_string, &tail);
            if (norm_alpha < 0.0 || norm_alpha > 1.0)
                alpha = 256;
            else
                alpha = 255 * norm_alpha;
        }

        if (tail == alpha_string || *tail || alpha > 255 || alpha < 0) {
            av_log(log_ctx, AV_LOG_ERROR, "Invalid alpha value specifier '%s' in '%s'\n",
                   alpha_string, color_string);
            return AVERROR(EINVAL);
        }
        rgba_color[3] = alpha;
    }

    return 0;
}

const char *av_get_known_color_name(int color_idx, const uint8_t **rgbp)
{
    const ColorEntry *color;

    if ((unsigned)color_idx >= FF_ARRAY_ELEMS(color_table))
        return NULL;

    color = &color_table[color_idx];
    if (rgbp)
        *rgbp = color->rgb_color;

    return color->name;
}

/* get a positive number between n_min and n_max, for a maximum length
   of len_max. Return -1 if error. */
static int date_get_num(const char **pp,
                        int n_min, int n_max, int len_max)
{
    int i, val, c;
    const char *p;

    p = *pp;
    val = 0;
    for(i = 0; i < len_max; i++) {
        c = *p;
        if (!av_isdigit(c))
            break;
        val = (val * 10) + c - '0';
        p++;
    }
    /* no number read ? */
    if (p == *pp)
        return -1;
    if (val < n_min || val > n_max)
        return -1;
    *pp = p;
    return val;
}

char *av_small_strptime(const char *p, const char *fmt, struct tm *dt)
{
    int c, val;

    for(;;) {
        /* consume time string until a non whitespace char is found */
        while (av_isspace(*fmt)) {
            while (av_isspace(*p))
                p++;
            fmt++;
        }
        c = *fmt++;
        if (c == '\0') {
            return (char *)p;
        } else if (c == '%') {
            c = *fmt++;
            switch(c) {
            case 'H':
            case 'J':
                val = date_get_num(&p, 0, c == 'H' ? 23 : INT_MAX, 2);
                if (val == -1)
                    return NULL;
                dt->tm_hour = val;
                break;
            case 'M':
                val = date_get_num(&p, 0, 59, 2);
                if (val == -1)
                    return NULL;
                dt->tm_min = val;
                break;
            case 'S':
                val = date_get_num(&p, 0, 59, 2);
                if (val == -1)
                    return NULL;
                dt->tm_sec = val;
                break;
            case 'Y':
                val = date_get_num(&p, 0, 9999, 4);
                if (val == -1)
                    return NULL;
                dt->tm_year = val - 1900;
                break;
            case 'm':
                val = date_get_num(&p, 1, 12, 2);
                if (val == -1)
                    return NULL;
                dt->tm_mon = val - 1;
                break;
            case 'd':
                val = date_get_num(&p, 1, 31, 2);
                if (val == -1)
                    return NULL;
                dt->tm_mday = val;
                break;
            case '%':
                goto match;
            default:
                return NULL;
            }
        } else {
        match:
            if (c != *p)
                return NULL;
            p++;
        }
    }
}

time_t av_timegm(struct tm *tm)
{
    time_t t;

    int y = tm->tm_year + 1900, m = tm->tm_mon + 1, d = tm->tm_mday;

    if (m < 3) {
        m += 12;
        y--;
    }

    t = 86400LL *
        (d + (153 * m - 457) / 5 + 365 * y + y / 4 - y / 100 + y / 400 - 719469);

    t += 3600 * tm->tm_hour + 60 * tm->tm_min + tm->tm_sec;

    return t;
}

int av_parse_time(int64_t *timeval, const char *timestr, int duration)
{
    const char *p, *q;
    int64_t t;
    time_t now;
    struct tm dt = { 0 }, tmbuf;
    int today = 0, negative = 0, microseconds = 0;
    int i;
    static const char * const date_fmt[] = {
        "%Y-%m-%d",
        "%Y%m%d",
    };
    static const char * const time_fmt[] = {
        "%H:%M:%S",
        "%H%M%S",
    };

    p = timestr;
    q = NULL;
    *timeval = INT64_MIN;
    if (!duration) {
        now = time(0);

        if (!av_strcasecmp(timestr, "now")) {
            *timeval = (int64_t) now * 1000000;
            return 0;
        }

        /* parse the year-month-day part */
        for (i = 0; i < FF_ARRAY_ELEMS(date_fmt); i++) {
            q = av_small_strptime(p, date_fmt[i], &dt);
            if (q)
                break;
        }

        /* if the year-month-day part is missing, then take the
         * current year-month-day time */
        if (!q) {
            today = 1;
            q = p;
        }
        p = q;

        if (*p == 'T' || *p == 't' || *p == ' ')
            p++;

        /* parse the hour-minute-second part */
        for (i = 0; i < FF_ARRAY_ELEMS(time_fmt); i++) {
            q = av_small_strptime(p, time_fmt[i], &dt);
            if (q)
                break;
        }
    } else {
        /* parse timestr as a duration */
        if (p[0] == '-') {
            negative = 1;
            ++p;
        }
        /* parse timestr as HH:MM:SS */
        q = av_small_strptime(p, "%J:%M:%S", &dt);
        if (!q) {
            /* parse timestr as MM:SS */
            q = av_small_strptime(p, "%M:%S", &dt);
            dt.tm_hour = 0;
        }
        if (!q) {
            char *o;
            /* parse timestr as S+ */
            dt.tm_sec = strtol(p, &o, 10);
            if (o == p) /* the parsing didn't succeed */
                return AVERROR(EINVAL);
            dt.tm_min = 0;
            dt.tm_hour = 0;
            q = o;
        }
    }

    /* Now we have all the fields that we can get */
    if (!q)
        return AVERROR(EINVAL);

    /* parse the .m... part */
    if (*q == '.') {
        int n;
        q++;
        for (n = 100000; n >= 1; n /= 10, q++) {
            if (!av_isdigit(*q))
                break;
            microseconds += n * (*q - '0');
        }
        while (av_isdigit(*q))
            q++;
    }

    if (duration) {
        t = dt.tm_hour * 3600 + dt.tm_min * 60 + dt.tm_sec;
    } else {
        int is_utc = *q == 'Z' || *q == 'z';
        q += is_utc;
        if (today) { /* fill in today's date */
            struct tm dt2 = is_utc ? *gmtime_r(&now, &tmbuf) : *localtime_r(&now, &tmbuf);
            dt2.tm_hour = dt.tm_hour;
            dt2.tm_min  = dt.tm_min;
            dt2.tm_sec  = dt.tm_sec;
            dt = dt2;
        }
        t = is_utc ? av_timegm(&dt) : mktime(&dt);
    }

    /* Check that we are at the end of the string */
    if (*q)
        return AVERROR(EINVAL);

    t *= 1000000;
    t += microseconds;
    *timeval = negative ? -t : t;
    return 0;
}

int av_find_info_tag(char *arg, int arg_size, const char *tag1, const char *info)
{
    const char *p;
    char tag[128], *q;

    p = info;
    if (*p == '?')
        p++;
    for(;;) {
        q = tag;
        while (*p != '\0' && *p != '=' && *p != '&') {
            if ((q - tag) < sizeof(tag) - 1)
                *q++ = *p;
            p++;
        }
        *q = '\0';
        q = arg;
        if (*p == '=') {
            p++;
            while (*p != '&' && *p != '\0') {
                if ((q - arg) < arg_size - 1) {
                    if (*p == '+')
                        *q++ = ' ';
                    else
                        *q++ = *p;
                }
                p++;
            }
        }
        *q = '\0';
        if (!strcmp(tag, tag1))
            return 1;
        if (*p != '&')
            break;
        p++;
    }
    return 0;
}

#ifdef TEST

static uint32_t randomv = MKTAG('L','A','V','U');

static uint32_t av_get_random_seed_deterministic(void)
{
    return randomv = randomv * 1664525 + 1013904223;
}

int main(void)
{
    printf("Testing av_parse_video_rate()\n");
    {
        int i;
        static const char *const rates[] = {
            "-inf",
            "inf",
            "nan",
            "123/0",
            "-123 / 0",
            "",
            "/",
            " 123  /  321",
            "foo/foo",
            "foo/1",
            "1/foo",
            "0/0",
            "/0",
            "1/",
            "1",
            "0",
            "-123/123",
            "-foo",
            "123.23",
            ".23",
            "-.23",
            "-0.234",
            "-0.0000001",
            "  21332.2324   ",
            " -21332.2324   ",
        };

        for (i = 0; i < FF_ARRAY_ELEMS(rates); i++) {
            int ret;
            AVRational q = { 0, 0 };
            ret = av_parse_video_rate(&q, rates[i]);
            printf("'%s' -> %d/%d %s\n",
                   rates[i], q.num, q.den, ret ? "ERROR" : "OK");
        }
    }

    printf("\nTesting av_parse_color()\n");
    {
        int i;
        uint8_t rgba[4];
        static const char *const color_names[] = {
            "bikeshed",
            "RaNdOm",
            "foo",
            "red",
            "Red ",
            "RED",
            "Violet",
            "Yellow",
            "Red",
            "0x000000",
            "0x0000000",
            "0xff000000",
            "0x3e34ff",
            "0x3e34ffaa",
            "0xffXXee",
            "0xfoobar",
            "0xffffeeeeeeee",
            "#ff0000",
            "#ffXX00",
            "ff0000",
            "ffXX00",
            "red@foo",
            "random@10",
            "0xff0000@1.0",
            "red@",
            "red@0xfff",
            "red@0xf",
            "red@2",
            "red@0.1",
            "red@-1",
            "red@0.5",
            "red@1.0",
            "red@256",
            "red@10foo",
            "red@-1.0",
            "red@-0.0",
        };

        av_log_set_level(AV_LOG_DEBUG);

        for (i = 0;  i < FF_ARRAY_ELEMS(color_names); i++) {
            if (av_parse_color(rgba, color_names[i], -1, NULL) >= 0)
                printf("%s -> R(%d) G(%d) B(%d) A(%d)\n",
                       color_names[i], rgba[0], rgba[1], rgba[2], rgba[3]);
            else
                printf("%s -> error\n", color_names[i]);
        }
    }

    printf("\nTesting av_small_strptime()\n");
    {
        int i;
        struct tm tm = { 0 };
        struct fmt_timespec_entry {
            const char *fmt, *timespec;
        } fmt_timespec_entries[] = {
            { "%Y-%m-%d",                    "2012-12-21" },
            { "%Y - %m - %d",                "2012-12-21" },
            { "%Y-%m-%d %H:%M:%S",           "2012-12-21 20:12:21" },
            { "  %Y - %m - %d %H : %M : %S", "   2012 - 12 -  21   20 : 12 : 21" },
        };

        av_log_set_level(AV_LOG_DEBUG);
        for (i = 0;  i < FF_ARRAY_ELEMS(fmt_timespec_entries); i++) {
            char *p;
            struct fmt_timespec_entry *e = &fmt_timespec_entries[i];
            printf("fmt:'%s' spec:'%s' -> ", e->fmt, e->timespec);
            p = av_small_strptime(e->timespec, e->fmt, &tm);
            if (p) {
                printf("%04d-%02d-%2d %02d:%02d:%02d\n",
                       1900+tm.tm_year, tm.tm_mon+1, tm.tm_mday,
                       tm.tm_hour, tm.tm_min, tm.tm_sec);
            } else {
                printf("error\n");
            }
        }
    }

    printf("\nTesting av_parse_time()\n");
    {
        int i;
        int64_t tv;
        time_t tvi;
        struct tm *tm;
        static char tzstr[] = "TZ=CET-1";
        static const char * const time_string[] = {
            "now",
            "12:35:46",
            "2000-12-20 0:02:47.5z",
            "2000-12-20T010247.6",
        };
        static const char * const duration_string[] = {
            "2:34:56.79",
            "-1:23:45.67",
            "42.1729",
            "-1729.42",
            "12:34",
        };

        av_log_set_level(AV_LOG_DEBUG);
        putenv(tzstr);
        printf("(now is 2012-03-17 09:14:13 +0100, local time is UTC+1)\n");
        for (i = 0;  i < FF_ARRAY_ELEMS(time_string); i++) {
            printf("%-24s -> ", time_string[i]);
            if (av_parse_time(&tv, time_string[i], 0)) {
                printf("error\n");
            } else {
                tvi = tv / 1000000;
                tm = gmtime(&tvi);
                printf("%14"PRIi64".%06d = %04d-%02d-%02dT%02d:%02d:%02dZ\n",
                       tv / 1000000, (int)(tv % 1000000),
                       tm->tm_year + 1900, tm->tm_mon + 1, tm->tm_mday,
                       tm->tm_hour, tm->tm_min, tm->tm_sec);
            }
        }
        for (i = 0;  i < FF_ARRAY_ELEMS(duration_string); i++) {
            printf("%-24s -> ", duration_string[i]);
            if (av_parse_time(&tv, duration_string[i], 1)) {
                printf("error\n");
            } else {
                printf("%+21"PRIi64"\n", tv);
            }
        }
    }

    return 0;
}

#endif /* TEST */<|MERGE_RESOLUTION|>--- conflicted
+++ resolved
@@ -32,7 +32,6 @@
 #include "time_internal.h"
 #include "parseutils.h"
 
-<<<<<<< HEAD
 #ifdef TEST
 
 #define av_get_random_seed av_get_random_seed_deterministic
@@ -63,10 +62,7 @@
     return 0;
 }
 
-typedef struct {
-=======
 typedef struct VideoSizeAbbr {
->>>>>>> bf704132
     const char *abbr;
     int width, height;
 } VideoSizeAbbr;
