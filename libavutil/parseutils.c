/*
 * This file is part of FFmpeg.
 *
 * FFmpeg is free software; you can redistribute it and/or
 * modify it under the terms of the GNU Lesser General Public
 * License as published by the Free Software Foundation; either
 * version 2.1 of the License, or (at your option) any later version.
 *
 * FFmpeg is distributed in the hope that it will be useful,
 * but WITHOUT ANY WARRANTY; without even the implied warranty of
 * MERCHANTABILITY or FITNESS FOR A PARTICULAR PURPOSE.  See the GNU
 * Lesser General Public License for more details.
 *
 * You should have received a copy of the GNU Lesser General Public
 * License along with FFmpeg; if not, write to the Free Software
 * Foundation, Inc., 51 Franklin Street, Fifth Floor, Boston, MA 02110-1301 USA
 */

/**
 * @file
 * misc parsing utilities
 */

#include <time.h>

#include "avstring.h"
#include "avutil.h"
#include "common.h"
#include "eval.h"
#include "log.h"
#include "random_seed.h"
#include "parseutils.h"

#undef time

#ifdef TEST

#define av_get_random_seed av_get_random_seed_deterministic
static uint32_t av_get_random_seed_deterministic(void);

#define time(t) 1331972053

#endif

int av_parse_ratio(AVRational *q, const char *str, int max,
                   int log_offset, void *log_ctx)
{
    char c;
    int ret;
    int64_t gcd;

    if (sscanf(str, "%d:%d%c", &q->num, &q->den, &c) != 2) {
        double d;
        ret = av_expr_parse_and_eval(&d, str, NULL, NULL,
                                     NULL, NULL, NULL, NULL,
                                     NULL, log_offset, log_ctx);
        if (ret < 0)
            return ret;
        *q = av_d2q(d, max);
    }

    gcd = av_gcd(FFABS(q->num), FFABS(q->den));
    if (gcd) {
        q->num /= gcd;
        q->den /= gcd;
    }

    return 0;
}

typedef struct {
    const char *abbr;
    int width, height;
} VideoSizeAbbr;

typedef struct {
    const char *abbr;
    AVRational rate;
} VideoRateAbbr;

static const VideoSizeAbbr video_size_abbrs[] = {
    { "ntsc",      720, 480 },
    { "pal",       720, 576 },
    { "qntsc",     352, 240 }, /* VCD compliant NTSC */
    { "qpal",      352, 288 }, /* VCD compliant PAL */
    { "sntsc",     640, 480 }, /* square pixel NTSC */
    { "spal",      768, 576 }, /* square pixel PAL */
    { "film",      352, 240 },
    { "ntsc-film", 352, 240 },
    { "sqcif",     128,  96 },
    { "qcif",      176, 144 },
    { "cif",       352, 288 },
    { "4cif",      704, 576 },
    { "16cif",    1408,1152 },
    { "qqvga",     160, 120 },
    { "qvga",      320, 240 },
    { "vga",       640, 480 },
    { "svga",      800, 600 },
    { "xga",      1024, 768 },
    { "uxga",     1600,1200 },
    { "qxga",     2048,1536 },
    { "sxga",     1280,1024 },
    { "qsxga",    2560,2048 },
    { "hsxga",    5120,4096 },
    { "wvga",      852, 480 },
    { "wxga",     1366, 768 },
    { "wsxga",    1600,1024 },
    { "wuxga",    1920,1200 },
    { "woxga",    2560,1600 },
    { "wqsxga",   3200,2048 },
    { "wquxga",   3840,2400 },
    { "whsxga",   6400,4096 },
    { "whuxga",   7680,4800 },
    { "cga",       320, 200 },
    { "ega",       640, 350 },
    { "hd480",     852, 480 },
    { "hd720",    1280, 720 },
    { "hd1080",   1920,1080 },
};

static const VideoRateAbbr video_rate_abbrs[]= {
    { "ntsc",      { 30000, 1001 } },
    { "pal",       {    25,    1 } },
    { "qntsc",     { 30000, 1001 } }, /* VCD compliant NTSC */
    { "qpal",      {    25,    1 } }, /* VCD compliant PAL */
    { "sntsc",     { 30000, 1001 } }, /* square pixel NTSC */
    { "spal",      {    25,    1 } }, /* square pixel PAL */
    { "film",      {    24,    1 } },
    { "ntsc-film", { 24000, 1001 } },
};

int av_parse_video_size(int *width_ptr, int *height_ptr, const char *str)
{
    int i;
    int n = FF_ARRAY_ELEMS(video_size_abbrs);
    const char *p;
    int width = 0, height = 0;

    for (i = 0; i < n; i++) {
        if (!strcmp(video_size_abbrs[i].abbr, str)) {
            width  = video_size_abbrs[i].width;
            height = video_size_abbrs[i].height;
            break;
        }
    }
    if (i == n) {
<<<<<<< HEAD
        p = str;
        width = strtol(p, (void*)&p, 10);
=======
        width = strtol(str, &p, 10);
>>>>>>> 15ba7f65
        if (*p)
            p++;
        height = strtol(p, (void*)&p, 10);
    }
    if (width <= 0 || height <= 0)
        return AVERROR(EINVAL);
    *width_ptr  = width;
    *height_ptr = height;
    return 0;
}

int av_parse_video_rate(AVRational *rate, const char *arg)
{
    int i, ret;
    int n = FF_ARRAY_ELEMS(video_rate_abbrs);

    /* First, we check our abbreviation table */
    for (i = 0; i < n; ++i)
        if (!strcmp(video_rate_abbrs[i].abbr, arg)) {
            *rate = video_rate_abbrs[i].rate;
            return 0;
        }

    /* Then, we try to parse it as fraction */
    if ((ret = av_parse_ratio_quiet(rate, arg, 1001000)) < 0)
        return ret;
    if (rate->num <= 0 || rate->den <= 0)
        return AVERROR(EINVAL);
    return 0;
}

typedef struct {
    const char *name;            ///< a string representing the name of the color
    uint8_t     rgb_color[3];    ///< RGB values for the color
} ColorEntry;

static const ColorEntry color_table[] = {
    { "AliceBlue",            { 0xF0, 0xF8, 0xFF } },
    { "AntiqueWhite",         { 0xFA, 0xEB, 0xD7 } },
    { "Aqua",                 { 0x00, 0xFF, 0xFF } },
    { "Aquamarine",           { 0x7F, 0xFF, 0xD4 } },
    { "Azure",                { 0xF0, 0xFF, 0xFF } },
    { "Beige",                { 0xF5, 0xF5, 0xDC } },
    { "Bisque",               { 0xFF, 0xE4, 0xC4 } },
    { "Black",                { 0x00, 0x00, 0x00 } },
    { "BlanchedAlmond",       { 0xFF, 0xEB, 0xCD } },
    { "Blue",                 { 0x00, 0x00, 0xFF } },
    { "BlueViolet",           { 0x8A, 0x2B, 0xE2 } },
    { "Brown",                { 0xA5, 0x2A, 0x2A } },
    { "BurlyWood",            { 0xDE, 0xB8, 0x87 } },
    { "CadetBlue",            { 0x5F, 0x9E, 0xA0 } },
    { "Chartreuse",           { 0x7F, 0xFF, 0x00 } },
    { "Chocolate",            { 0xD2, 0x69, 0x1E } },
    { "Coral",                { 0xFF, 0x7F, 0x50 } },
    { "CornflowerBlue",       { 0x64, 0x95, 0xED } },
    { "Cornsilk",             { 0xFF, 0xF8, 0xDC } },
    { "Crimson",              { 0xDC, 0x14, 0x3C } },
    { "Cyan",                 { 0x00, 0xFF, 0xFF } },
    { "DarkBlue",             { 0x00, 0x00, 0x8B } },
    { "DarkCyan",             { 0x00, 0x8B, 0x8B } },
    { "DarkGoldenRod",        { 0xB8, 0x86, 0x0B } },
    { "DarkGray",             { 0xA9, 0xA9, 0xA9 } },
    { "DarkGreen",            { 0x00, 0x64, 0x00 } },
    { "DarkKhaki",            { 0xBD, 0xB7, 0x6B } },
    { "DarkMagenta",          { 0x8B, 0x00, 0x8B } },
    { "DarkOliveGreen",       { 0x55, 0x6B, 0x2F } },
    { "Darkorange",           { 0xFF, 0x8C, 0x00 } },
    { "DarkOrchid",           { 0x99, 0x32, 0xCC } },
    { "DarkRed",              { 0x8B, 0x00, 0x00 } },
    { "DarkSalmon",           { 0xE9, 0x96, 0x7A } },
    { "DarkSeaGreen",         { 0x8F, 0xBC, 0x8F } },
    { "DarkSlateBlue",        { 0x48, 0x3D, 0x8B } },
    { "DarkSlateGray",        { 0x2F, 0x4F, 0x4F } },
    { "DarkTurquoise",        { 0x00, 0xCE, 0xD1 } },
    { "DarkViolet",           { 0x94, 0x00, 0xD3 } },
    { "DeepPink",             { 0xFF, 0x14, 0x93 } },
    { "DeepSkyBlue",          { 0x00, 0xBF, 0xFF } },
    { "DimGray",              { 0x69, 0x69, 0x69 } },
    { "DodgerBlue",           { 0x1E, 0x90, 0xFF } },
    { "FireBrick",            { 0xB2, 0x22, 0x22 } },
    { "FloralWhite",          { 0xFF, 0xFA, 0xF0 } },
    { "ForestGreen",          { 0x22, 0x8B, 0x22 } },
    { "Fuchsia",              { 0xFF, 0x00, 0xFF } },
    { "Gainsboro",            { 0xDC, 0xDC, 0xDC } },
    { "GhostWhite",           { 0xF8, 0xF8, 0xFF } },
    { "Gold",                 { 0xFF, 0xD7, 0x00 } },
    { "GoldenRod",            { 0xDA, 0xA5, 0x20 } },
    { "Gray",                 { 0x80, 0x80, 0x80 } },
    { "Green",                { 0x00, 0x80, 0x00 } },
    { "GreenYellow",          { 0xAD, 0xFF, 0x2F } },
    { "HoneyDew",             { 0xF0, 0xFF, 0xF0 } },
    { "HotPink",              { 0xFF, 0x69, 0xB4 } },
    { "IndianRed",            { 0xCD, 0x5C, 0x5C } },
    { "Indigo",               { 0x4B, 0x00, 0x82 } },
    { "Ivory",                { 0xFF, 0xFF, 0xF0 } },
    { "Khaki",                { 0xF0, 0xE6, 0x8C } },
    { "Lavender",             { 0xE6, 0xE6, 0xFA } },
    { "LavenderBlush",        { 0xFF, 0xF0, 0xF5 } },
    { "LawnGreen",            { 0x7C, 0xFC, 0x00 } },
    { "LemonChiffon",         { 0xFF, 0xFA, 0xCD } },
    { "LightBlue",            { 0xAD, 0xD8, 0xE6 } },
    { "LightCoral",           { 0xF0, 0x80, 0x80 } },
    { "LightCyan",            { 0xE0, 0xFF, 0xFF } },
    { "LightGoldenRodYellow", { 0xFA, 0xFA, 0xD2 } },
    { "LightGreen",           { 0x90, 0xEE, 0x90 } },
    { "LightGrey",            { 0xD3, 0xD3, 0xD3 } },
    { "LightPink",            { 0xFF, 0xB6, 0xC1 } },
    { "LightSalmon",          { 0xFF, 0xA0, 0x7A } },
    { "LightSeaGreen",        { 0x20, 0xB2, 0xAA } },
    { "LightSkyBlue",         { 0x87, 0xCE, 0xFA } },
    { "LightSlateGray",       { 0x77, 0x88, 0x99 } },
    { "LightSteelBlue",       { 0xB0, 0xC4, 0xDE } },
    { "LightYellow",          { 0xFF, 0xFF, 0xE0 } },
    { "Lime",                 { 0x00, 0xFF, 0x00 } },
    { "LimeGreen",            { 0x32, 0xCD, 0x32 } },
    { "Linen",                { 0xFA, 0xF0, 0xE6 } },
    { "Magenta",              { 0xFF, 0x00, 0xFF } },
    { "Maroon",               { 0x80, 0x00, 0x00 } },
    { "MediumAquaMarine",     { 0x66, 0xCD, 0xAA } },
    { "MediumBlue",           { 0x00, 0x00, 0xCD } },
    { "MediumOrchid",         { 0xBA, 0x55, 0xD3 } },
    { "MediumPurple",         { 0x93, 0x70, 0xD8 } },
    { "MediumSeaGreen",       { 0x3C, 0xB3, 0x71 } },
    { "MediumSlateBlue",      { 0x7B, 0x68, 0xEE } },
    { "MediumSpringGreen",    { 0x00, 0xFA, 0x9A } },
    { "MediumTurquoise",      { 0x48, 0xD1, 0xCC } },
    { "MediumVioletRed",      { 0xC7, 0x15, 0x85 } },
    { "MidnightBlue",         { 0x19, 0x19, 0x70 } },
    { "MintCream",            { 0xF5, 0xFF, 0xFA } },
    { "MistyRose",            { 0xFF, 0xE4, 0xE1 } },
    { "Moccasin",             { 0xFF, 0xE4, 0xB5 } },
    { "NavajoWhite",          { 0xFF, 0xDE, 0xAD } },
    { "Navy",                 { 0x00, 0x00, 0x80 } },
    { "OldLace",              { 0xFD, 0xF5, 0xE6 } },
    { "Olive",                { 0x80, 0x80, 0x00 } },
    { "OliveDrab",            { 0x6B, 0x8E, 0x23 } },
    { "Orange",               { 0xFF, 0xA5, 0x00 } },
    { "OrangeRed",            { 0xFF, 0x45, 0x00 } },
    { "Orchid",               { 0xDA, 0x70, 0xD6 } },
    { "PaleGoldenRod",        { 0xEE, 0xE8, 0xAA } },
    { "PaleGreen",            { 0x98, 0xFB, 0x98 } },
    { "PaleTurquoise",        { 0xAF, 0xEE, 0xEE } },
    { "PaleVioletRed",        { 0xD8, 0x70, 0x93 } },
    { "PapayaWhip",           { 0xFF, 0xEF, 0xD5 } },
    { "PeachPuff",            { 0xFF, 0xDA, 0xB9 } },
    { "Peru",                 { 0xCD, 0x85, 0x3F } },
    { "Pink",                 { 0xFF, 0xC0, 0xCB } },
    { "Plum",                 { 0xDD, 0xA0, 0xDD } },
    { "PowderBlue",           { 0xB0, 0xE0, 0xE6 } },
    { "Purple",               { 0x80, 0x00, 0x80 } },
    { "Red",                  { 0xFF, 0x00, 0x00 } },
    { "RosyBrown",            { 0xBC, 0x8F, 0x8F } },
    { "RoyalBlue",            { 0x41, 0x69, 0xE1 } },
    { "SaddleBrown",          { 0x8B, 0x45, 0x13 } },
    { "Salmon",               { 0xFA, 0x80, 0x72 } },
    { "SandyBrown",           { 0xF4, 0xA4, 0x60 } },
    { "SeaGreen",             { 0x2E, 0x8B, 0x57 } },
    { "SeaShell",             { 0xFF, 0xF5, 0xEE } },
    { "Sienna",               { 0xA0, 0x52, 0x2D } },
    { "Silver",               { 0xC0, 0xC0, 0xC0 } },
    { "SkyBlue",              { 0x87, 0xCE, 0xEB } },
    { "SlateBlue",            { 0x6A, 0x5A, 0xCD } },
    { "SlateGray",            { 0x70, 0x80, 0x90 } },
    { "Snow",                 { 0xFF, 0xFA, 0xFA } },
    { "SpringGreen",          { 0x00, 0xFF, 0x7F } },
    { "SteelBlue",            { 0x46, 0x82, 0xB4 } },
    { "Tan",                  { 0xD2, 0xB4, 0x8C } },
    { "Teal",                 { 0x00, 0x80, 0x80 } },
    { "Thistle",              { 0xD8, 0xBF, 0xD8 } },
    { "Tomato",               { 0xFF, 0x63, 0x47 } },
    { "Turquoise",            { 0x40, 0xE0, 0xD0 } },
    { "Violet",               { 0xEE, 0x82, 0xEE } },
    { "Wheat",                { 0xF5, 0xDE, 0xB3 } },
    { "White",                { 0xFF, 0xFF, 0xFF } },
    { "WhiteSmoke",           { 0xF5, 0xF5, 0xF5 } },
    { "Yellow",               { 0xFF, 0xFF, 0x00 } },
    { "YellowGreen",          { 0x9A, 0xCD, 0x32 } },
};

static int color_table_compare(const void *lhs, const void *rhs)
{
    return av_strcasecmp(lhs, ((const ColorEntry *)rhs)->name);
}

#define ALPHA_SEP '@'

int av_parse_color(uint8_t *rgba_color, const char *color_string, int slen,
                   void *log_ctx)
{
    char *tail, color_string2[128];
    const ColorEntry *entry;
    int len, hex_offset = 0;

    if (color_string[0] == '#') {
        hex_offset = 1;
    } else if (!strncmp(color_string, "0x", 2))
        hex_offset = 2;

    if (slen < 0)
        slen = strlen(color_string);
    av_strlcpy(color_string2, color_string + hex_offset,
               FFMIN(slen-hex_offset+1, sizeof(color_string2)));
    if ((tail = strchr(color_string2, ALPHA_SEP)))
        *tail++ = 0;
    len = strlen(color_string2);
    rgba_color[3] = 255;

    if (!av_strcasecmp(color_string2, "random") || !av_strcasecmp(color_string2, "bikeshed")) {
        int rgba = av_get_random_seed();
        rgba_color[0] = rgba >> 24;
        rgba_color[1] = rgba >> 16;
        rgba_color[2] = rgba >> 8;
        rgba_color[3] = rgba;
    } else if (hex_offset ||
               strspn(color_string2, "0123456789ABCDEFabcdef") == len) {
        char *tail;
        unsigned int rgba = strtoul(color_string2, &tail, 16);

        if (*tail || (len != 6 && len != 8)) {
            av_log(log_ctx, AV_LOG_ERROR, "Invalid 0xRRGGBB[AA] color string: '%s'\n", color_string2);
            return AVERROR(EINVAL);
        }
        if (len == 8) {
            rgba_color[3] = rgba;
            rgba >>= 8;
        }
        rgba_color[0] = rgba >> 16;
        rgba_color[1] = rgba >> 8;
        rgba_color[2] = rgba;
    } else {
        entry = bsearch(color_string2,
                        color_table,
                        FF_ARRAY_ELEMS(color_table),
                        sizeof(ColorEntry),
                        color_table_compare);
        if (!entry) {
            av_log(log_ctx, AV_LOG_ERROR, "Cannot find color '%s'\n", color_string2);
            return AVERROR(EINVAL);
        }
        memcpy(rgba_color, entry->rgb_color, 3);
    }

    if (tail) {
        double alpha;
        const char *alpha_string = tail;
        if (!strncmp(alpha_string, "0x", 2)) {
            alpha = strtoul(alpha_string, &tail, 16);
        } else {
            double norm_alpha = strtod(alpha_string, &tail);
            if (norm_alpha < 0.0 || norm_alpha > 1.0)
                alpha = 256;
            else
                alpha = 255 * norm_alpha;
        }

        if (tail == alpha_string || *tail || alpha > 255 || alpha < 0) {
            av_log(log_ctx, AV_LOG_ERROR, "Invalid alpha value specifier '%s' in '%s'\n",
                   alpha_string, color_string);
            return AVERROR(EINVAL);
        }
        rgba_color[3] = alpha;
    }

    return 0;
}

/* get a positive number between n_min and n_max, for a maximum length
   of len_max. Return -1 if error. */
static int date_get_num(const char **pp,
                        int n_min, int n_max, int len_max)
{
    int i, val, c;
    const char *p;

    p = *pp;
    val = 0;
    for(i = 0; i < len_max; i++) {
        c = *p;
        if (!isdigit(c))
            break;
        val = (val * 10) + c - '0';
        p++;
    }
    /* no number read ? */
    if (p == *pp)
        return -1;
    if (val < n_min || val > n_max)
        return -1;
    *pp = p;
    return val;
}

char *av_small_strptime(const char *p, const char *fmt, struct tm *dt)
{
    int c, val;

    for(;;) {
        /* consume time string until a non whitespace char is found */
        while (isspace(*fmt)) {
            while (isspace(*p))
                p++;
            fmt++;
        }
        c = *fmt++;
        if (c == '\0') {
            return (char *)p;
        } else if (c == '%') {
            c = *fmt++;
            switch(c) {
            case 'H':
                val = date_get_num(&p, 0, 23, 2);
                if (val == -1)
                    return NULL;
                dt->tm_hour = val;
                break;
            case 'M':
                val = date_get_num(&p, 0, 59, 2);
                if (val == -1)
                    return NULL;
                dt->tm_min = val;
                break;
            case 'S':
                val = date_get_num(&p, 0, 59, 2);
                if (val == -1)
                    return NULL;
                dt->tm_sec = val;
                break;
            case 'Y':
                val = date_get_num(&p, 0, 9999, 4);
                if (val == -1)
                    return NULL;
                dt->tm_year = val - 1900;
                break;
            case 'm':
                val = date_get_num(&p, 1, 12, 2);
                if (val == -1)
                    return NULL;
                dt->tm_mon = val - 1;
                break;
            case 'd':
                val = date_get_num(&p, 1, 31, 2);
                if (val == -1)
                    return NULL;
                dt->tm_mday = val;
                break;
            case '%':
                goto match;
            default:
                return NULL;
            }
        } else {
        match:
            if (c != *p)
                return NULL;
            p++;
        }
    }
}

time_t av_timegm(struct tm *tm)
{
    time_t t;

    int y = tm->tm_year + 1900, m = tm->tm_mon + 1, d = tm->tm_mday;

    if (m < 3) {
        m += 12;
        y--;
    }

    t = 86400 *
        (d + (153 * m - 457) / 5 + 365 * y + y / 4 - y / 100 + y / 400 - 719469);

    t += 3600 * tm->tm_hour + 60 * tm->tm_min + tm->tm_sec;

    return t;
}

int av_parse_time(int64_t *timeval, const char *timestr, int duration)
{
    const char *p, *q;
    int64_t t;
    time_t now;
    struct tm dt = { 0 };
    int today = 0, negative = 0, microseconds = 0;
    int i;
    static const char * const date_fmt[] = {
        "%Y-%m-%d",
        "%Y%m%d",
    };
    static const char * const time_fmt[] = {
        "%H:%M:%S",
        "%H%M%S",
    };

    p = timestr;
    q = NULL;
    *timeval = INT64_MIN;
    if (!duration) {
        now = time(0);

        if (!av_strcasecmp(timestr, "now")) {
            *timeval = (int64_t) now * 1000000;
            return 0;
        }

        /* parse the year-month-day part */
        for (i = 0; i < FF_ARRAY_ELEMS(date_fmt); i++) {
            q = av_small_strptime(p, date_fmt[i], &dt);
            if (q)
                break;
        }

        /* if the year-month-day part is missing, then take the
         * current year-month-day time */
        if (!q) {
            today = 1;
            q = p;
        }
        p = q;

        if (*p == 'T' || *p == 't' || *p == ' ')
            p++;

        /* parse the hour-minute-second part */
        for (i = 0; i < FF_ARRAY_ELEMS(time_fmt); i++) {
            q = av_small_strptime(p, time_fmt[i], &dt);
            if (q)
                break;
        }
    } else {
        /* parse timestr as a duration */
        if (p[0] == '-') {
            negative = 1;
            ++p;
        }
        /* parse timestr as HH:MM:SS */
        q = av_small_strptime(p, time_fmt[0], &dt);
        if (!q) {
            /* parse timestr as S+ */
            dt.tm_sec = strtol(p, (void *)&q, 10);
            if (q == p) /* the parsing didn't succeed */
                return AVERROR(EINVAL);
            dt.tm_min = 0;
            dt.tm_hour = 0;
        }
    }

    /* Now we have all the fields that we can get */
    if (!q)
        return AVERROR(EINVAL);

    /* parse the .m... part */
    if (*q == '.') {
        int n;
        q++;
        for (n = 100000; n >= 1; n /= 10, q++) {
            if (!isdigit(*q))
                break;
            microseconds += n * (*q - '0');
        }
        while (isdigit(*q))
            q++;
    }

    if (duration) {
        t = dt.tm_hour * 3600 + dt.tm_min * 60 + dt.tm_sec;
    } else {
        int is_utc = *q == 'Z' || *q == 'z';
        q += is_utc;
        if (today) { /* fill in today's date */
            struct tm dt2 = is_utc ? *gmtime(&now) : *localtime(&now);
            dt2.tm_hour = dt.tm_hour;
            dt2.tm_min  = dt.tm_min;
            dt2.tm_sec  = dt.tm_sec;
            dt = dt2;
        }
        t = is_utc ? av_timegm(&dt) : mktime(&dt);
    }

    /* Check that we are at the end of the string */
    if (*q)
        return AVERROR(EINVAL);

    t *= 1000000;
    t += microseconds;
    *timeval = negative ? -t : t;
    return 0;
}

int av_find_info_tag(char *arg, int arg_size, const char *tag1, const char *info)
{
    const char *p;
    char tag[128], *q;

    p = info;
    if (*p == '?')
        p++;
    for(;;) {
        q = tag;
        while (*p != '\0' && *p != '=' && *p != '&') {
            if ((q - tag) < sizeof(tag) - 1)
                *q++ = *p;
            p++;
        }
        *q = '\0';
        q = arg;
        if (*p == '=') {
            p++;
            while (*p != '&' && *p != '\0') {
                if ((q - arg) < arg_size - 1) {
                    if (*p == '+')
                        *q++ = ' ';
                    else
                        *q++ = *p;
                }
                p++;
            }
        }
        *q = '\0';
        if (!strcmp(tag, tag1))
            return 1;
        if (*p != '&')
            break;
        p++;
    }
    return 0;
}

#ifdef TEST

static uint32_t random = MKTAG('L','A','V','U');

static uint32_t av_get_random_seed_deterministic(void)
{
    return random = random * 1664525 + 1013904223;
}

#undef printf

int main(void)
{
    printf("Testing av_parse_video_rate()\n");
    {
        int i;
        const char *rates[] = {
            "-inf",
            "inf",
            "nan",
            "123/0",
            "-123 / 0",
            "",
            "/",
            " 123  /  321",
            "foo/foo",
            "foo/1",
            "1/foo",
            "0/0",
            "/0",
            "1/",
            "1",
            "0",
            "-123/123",
            "-foo",
            "123.23",
            ".23",
            "-.23",
            "-0.234",
            "-0.0000001",
            "  21332.2324   ",
            " -21332.2324   ",
        };

        for (i = 0; i < FF_ARRAY_ELEMS(rates); i++) {
            int ret;
            AVRational q = (AVRational){0, 0};
            ret = av_parse_video_rate(&q, rates[i]);
            printf("'%s' -> %d/%d %s\n",
                   rates[i], q.num, q.den, ret ? "ERROR" : "OK");
        }
    }

    printf("\nTesting av_parse_color()\n");
    {
        int i;
        uint8_t rgba[4];
        const char *color_names[] = {
            "bikeshed",
            "RaNdOm",
            "foo",
            "red",
            "Red ",
            "RED",
            "Violet",
            "Yellow",
            "Red",
            "0x000000",
            "0x0000000",
            "0xff000000",
            "0x3e34ff",
            "0x3e34ffaa",
            "0xffXXee",
            "0xfoobar",
            "0xffffeeeeeeee",
            "#ff0000",
            "#ffXX00",
            "ff0000",
            "ffXX00",
            "red@foo",
            "random@10",
            "0xff0000@1.0",
            "red@",
            "red@0xfff",
            "red@0xf",
            "red@2",
            "red@0.1",
            "red@-1",
            "red@0.5",
            "red@1.0",
            "red@256",
            "red@10foo",
            "red@-1.0",
            "red@-0.0",
        };

        av_log_set_level(AV_LOG_DEBUG);

        for (i = 0;  i < FF_ARRAY_ELEMS(color_names); i++) {
            if (av_parse_color(rgba, color_names[i], -1, NULL) >= 0)
                printf("%s -> R(%d) G(%d) B(%d) A(%d)\n", color_names[i], rgba[0], rgba[1], rgba[2], rgba[3]);
            else
                printf("%s -> error\n", color_names[i]);
        }
    }

    printf("\nTesting av_small_strptime()\n");
    {
        int i;
        struct tm tm = { 0 };
        struct fmt_timespec_entry {
            const char *fmt, *timespec;
        } fmt_timespec_entries[] = {
            { "%Y-%m-%d",                    "2012-12-21" },
            { "%Y - %m - %d",                "2012-12-21" },
            { "%Y-%m-%d %H:%M:%S",           "2012-12-21 20:12:21" },
            { "  %Y - %m - %d %H : %M : %S", "   2012 - 12 -  21   20 : 12 : 21" },
        };

        av_log_set_level(AV_LOG_DEBUG);
        for (i = 0;  i < FF_ARRAY_ELEMS(fmt_timespec_entries); i++) {
            char *p;
            struct fmt_timespec_entry *e = &fmt_timespec_entries[i];
            printf("fmt:'%s' spec:'%s' -> ", e->fmt, e->timespec);
            p = av_small_strptime(e->timespec, e->fmt, &tm);
            if (p) {
                printf("%04d-%02d-%2d %02d:%02d:%02d\n",
                       1900+tm.tm_year, tm.tm_mon+1, tm.tm_mday,
                       tm.tm_hour, tm.tm_min, tm.tm_sec);
            } else {
                printf("error\n");
            }
        }
    }

    printf("\nTesting av_parse_time()\n");
    {
        int i;
        int64_t tv;
        time_t tvi;
        struct tm *tm;
        static char tzstr[] = "TZ=CET-1";
        const char *time_string[] = {
            "now",
            "12:35:46",
            "2000-12-20 0:02:47.5z",
            "2000-12-20T010247.6",
        };
        const char *duration_string[] = {
            "2:34:56.79",
            "-1:23:45.67",
            "42.1729",
            "-1729.42",
            "12:34",
        };

        av_log_set_level(AV_LOG_DEBUG);
        putenv(tzstr);
        printf("(now is 2012-03-17 09:14:13 +0100, local time is UTC+1)\n");
        for (i = 0;  i < FF_ARRAY_ELEMS(time_string); i++) {
            printf("%-24s -> ", time_string[i]);
            if (av_parse_time(&tv, time_string[i], 0)) {
                printf("error\n");
            } else {
                tvi = tv / 1000000;
                tm = gmtime(&tvi);
                printf("%14"PRIi64".%06d = %04d-%02d-%02dT%02d:%02d:%02dZ\n",
                       tv / 1000000, (int)(tv % 1000000),
                       tm->tm_year + 1900, tm->tm_mon + 1, tm->tm_mday,
                       tm->tm_hour, tm->tm_min, tm->tm_sec);
            }
        }
        for (i = 0;  i < FF_ARRAY_ELEMS(duration_string); i++) {
            printf("%-24s -> ", duration_string[i]);
            if (av_parse_time(&tv, duration_string[i], 1)) {
                printf("error\n");
            } else {
                printf("%+21"PRIi64"\n", tv);
            }
        }
    }

    return 0;
}

#endif /* TEST */<|MERGE_RESOLUTION|>--- conflicted
+++ resolved
@@ -144,12 +144,7 @@
         }
     }
     if (i == n) {
-<<<<<<< HEAD
-        p = str;
-        width = strtol(p, (void*)&p, 10);
-=======
-        width = strtol(str, &p, 10);
->>>>>>> 15ba7f65
+        width = strtol(str, (void*)&p, 10);
         if (*p)
             p++;
         height = strtol(p, (void*)&p, 10);
