--- conflicted
+++ resolved
@@ -96,10 +96,7 @@
 out:
     close(fd);
     return ret;
-<<<<<<< HEAD
 #elif CONFIG_RUNTIME_CPUDETECT && defined(__linux__) && !ARCH_PPC64
-=======
-#elif CONFIG_RUNTIME_CPUDETECT
 #define PVR_G4_7400  0x000C
 #define PVR_G5_970   0x0039
 #define PVR_G5_970FX 0x003C
@@ -110,7 +107,6 @@
 #define PVR_POWER8   0x004B
 #define PVR_CELL_PPU 0x0070
 
->>>>>>> 3058872c
     int proc_ver;
     // Support of mfspr PVR emulation added in Linux 2.6.17.
     __asm__ volatile("mfspr %0, 287" : "=r" (proc_ver));
