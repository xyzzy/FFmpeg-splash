--- conflicted
+++ resolved
@@ -6,17 +6,14 @@
 - reference-counting for AVFrame and AVPacket data
 - ffmpeg now fails when input options are used for output file
   or vice versa
-<<<<<<< HEAD
 - support for Monkey's Audio versions from 3.93
 - perms and aperms filters
 - audio filtering support in ffplay
 - 10% faster aac encoding on x86 and MIPS
 - sine audio filter source
 - WebP demuxing and decoding support
-=======
-- new avconv options -filter_script and -filter_complex_script, which allow a
+- new ffmpeg options -filter_script and -filter_complex_script, which allow a
   filtergraph description to be read from a file
->>>>>>> 1ae44c87
 
 
 version 1.2:
